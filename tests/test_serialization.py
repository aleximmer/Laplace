import os
from collections import OrderedDict
from importlib.util import find_spec

import pytest
import torch
from torch import nn
from torch.nn.utils import parameters_to_vector
from torch.utils.data import DataLoader, TensorDataset

<<<<<<< HEAD
from laplace import Laplace
from laplace import (
    FullLaplace,
    KronLaplace,
=======
from laplace import (
>>>>>>> 2aade442
    DiagLaplace,
    DiagLLLaplace,
    DiagSubnetLaplace,
    FullLaplace,
    FullLLLaplace,
    FullSubnetLaplace,
    KronLaplace,
    KronLLLaplace,
    Laplace,
    LLLaplace,
    LowRankLaplace,
    SubnetLaplace,
)

<<<<<<< HEAD

torch.manual_seed(240)
torch.set_default_tensor_type(torch.DoubleTensor)
lrlaplace_param = pytest.param(
    LowRankLaplace, marks=pytest.mark.xfail(reason='Unimplemented in the new ASDL')
=======
torch.manual_seed(240)
torch.set_default_tensor_type(torch.DoubleTensor)
lrlaplace_param = pytest.param(
    LowRankLaplace, marks=pytest.mark.xfail(reason="Unimplemented in the new ASDL")
>>>>>>> 2aade442
)
flavors = [
    FullLaplace,
    KronLaplace,
    DiagLaplace,
    lrlaplace_param,
    FullLLLaplace,
    KronLLLaplace,
    DiagLLLaplace,
]
flavors_no_llla = [FullLaplace, KronLaplace, DiagLaplace, lrlaplace_param]
flavors_llla = [FullLLLaplace, KronLLLaplace, DiagLLLaplace]
flavors_subnet = [DiagSubnetLaplace, FullSubnetLaplace]
flavors = flavors_llla + flavors_no_llla


@pytest.fixture
def model():
    model = torch.nn.Sequential(nn.Linear(3, 20), nn.Linear(20, 2))
    setattr(model, "output_size", 2)
    model_params = list(model.parameters())
    setattr(model, "n_layers", len(model_params))  # number of parameter groups
    setattr(model, "n_params", len(parameters_to_vector(model_params)))
    return model


@pytest.fixture
def model2():
    model = torch.nn.Sequential(nn.Linear(3, 25), nn.Linear(25, 2))
    setattr(model, "output_size", 2)
    model_params = list(model.parameters())
    setattr(model, "n_layers", len(model_params))  # number of parameter groups
    setattr(model, "n_params", len(parameters_to_vector(model_params)))
    return model


@pytest.fixture
def model3():
    model = torch.nn.Sequential(
<<<<<<< HEAD
        OrderedDict([('fc1', nn.Linear(3, 20)), ('clf', nn.Linear(20, 2))])
=======
        OrderedDict([("fc1", nn.Linear(3, 20)), ("clf", nn.Linear(20, 2))])
>>>>>>> 2aade442
    )
    setattr(model, "output_size", 2)
    model_params = list(model.parameters())
    setattr(model, "n_layers", len(model_params))  # number of parameter groups
    setattr(model, "n_params", len(parameters_to_vector(model_params)))
    return model


@pytest.fixture
def reg_loader():
    X = torch.randn(10, 3)
    y = torch.randn(10, 2)
    return DataLoader(TensorDataset(X, y), batch_size=3)


@pytest.fixture(autouse=True)
def cleanup():
    yield
    # Run after test
    if os.path.exists("state_dict.bin"):
        os.remove("state_dict.bin")


@pytest.mark.parametrize("laplace", flavors)
def test_serialize(laplace, model, reg_loader):
    la = laplace(model, "regression")
    la.fit(reg_loader)
    la.optimize_prior_precision()
    la.sigma_noise = 1231
    torch.save(la.state_dict(), "state_dict.bin")

    la2 = laplace(model, "regression")
    la2.load_state_dict(torch.load("state_dict.bin"))

    assert la.sigma_noise == la2.sigma_noise

    X, _ = next(iter(reg_loader))
    f_mean, f_var = la(X)
    f_mean2, f_var2 = la2(X)
    assert torch.allclose(f_mean, f_mean2)
    assert torch.allclose(f_var, f_var2)


@pytest.mark.parametrize("laplace", flavors_no_llla[:-1])
def test_serialize_override(laplace, model, reg_loader):
    la = laplace(model, "regression")
    la.fit(reg_loader)
    la.optimize_prior_precision()
    la.sigma_noise = 1231
    H_orig = la.H_facs.to_matrix() if laplace == KronLaplace else la.H
    torch.save(la.state_dict(), "state_dict.bin")

    la2 = laplace(model, "regression")
    la2.load_state_dict(torch.load("state_dict.bin"))

    # Emulating continual learning
    la2.fit(reg_loader, override=False)

    H_new = la2.H_facs.to_matrix() if laplace == KronLaplace else la2.H
    assert torch.allclose(2 * H_orig, H_new)


@pytest.mark.parametrize("laplace", flavors)
def test_serialize_no_pickle(laplace, model, reg_loader):
    la = laplace(model, "regression")
    la.fit(reg_loader)
    la.optimize_prior_precision()
    la.sigma_noise = 1231
    torch.save(la.state_dict(), "state_dict.bin")
    state_dict = torch.load("state_dict.bin")

    # Make sure no pickle object
    for val in state_dict.values():
        if val is not None:
            assert isinstance(val, (list, tuple, int, float, str, bool, torch.Tensor))


@pytest.mark.parametrize("laplace", flavors_subnet)
def test_serialize_subnetlaplace(laplace, model, reg_loader):
    subnetwork_indices = torch.LongTensor([1, 10, 104, 44])
    la = laplace(model, "regression", subnetwork_indices=subnetwork_indices)
    la.fit(reg_loader)
    la.optimize_prior_precision()
    la.sigma_noise = 1231
    torch.save(la.state_dict(), "state_dict.bin")

    la2 = laplace(model, "regression", subnetwork_indices=subnetwork_indices)
    la2.load_state_dict(torch.load("state_dict.bin"))

    assert la.sigma_noise == la2.sigma_noise

    X, _ = next(iter(reg_loader))
    f_mean, f_var = la(X)
    f_mean2, f_var2 = la2(X)
    assert torch.allclose(f_mean, f_mean2)
    assert torch.allclose(f_var, f_var2)


@pytest.mark.parametrize("laplace", flavors_no_llla)
def test_serialize_fail_different_models(laplace, model, model2, reg_loader):
    la = laplace(model, "regression")
    la.fit(reg_loader)
    la.optimize_prior_precision()
    la.sigma_noise = 1231
    torch.save(la.state_dict(), "state_dict.bin")

    la2 = laplace(model2, "regression")

    with pytest.raises(ValueError):
        la2.load_state_dict(torch.load("state_dict.bin"))


def test_serialize_fail_different_hess_structures(model, reg_loader):
    la = Laplace(model, "regression", subset_of_weights="all", hessian_structure="kron")
    la.fit(reg_loader)
    la.optimize_prior_precision()
    la.sigma_noise = 1231
    torch.save(la.state_dict(), "state_dict.bin")

    la2 = Laplace(
<<<<<<< HEAD
        model, 'regression', subset_of_weights='all', hessian_structure='diag'
=======
        model, "regression", subset_of_weights="all", hessian_structure="diag"
>>>>>>> 2aade442
    )

    with pytest.raises(ValueError):
        la2.load_state_dict(torch.load("state_dict.bin"))


def test_serialize_fail_different_subset_of_weights(model, reg_loader):
    la = Laplace(
<<<<<<< HEAD
        model, 'regression', subset_of_weights='last_layer', hessian_structure='diag'
=======
        model, "regression", subset_of_weights="last_layer", hessian_structure="diag"
>>>>>>> 2aade442
    )
    la.fit(reg_loader)
    la.optimize_prior_precision()
    la.sigma_noise = 1231
    torch.save(la.state_dict(), "state_dict.bin")

    la2 = Laplace(
<<<<<<< HEAD
        model, 'regression', subset_of_weights='all', hessian_structure='diag'
=======
        model, "regression", subset_of_weights="all", hessian_structure="diag"
>>>>>>> 2aade442
    )

    with pytest.raises(ValueError):
        la2.load_state_dict(torch.load("state_dict.bin"))


@pytest.mark.parametrize("laplace", flavors)
def test_serialize_fail_different_liks(laplace, model, reg_loader):
    la = laplace(model, "regression")
    la.fit(reg_loader)
    la.optimize_prior_precision()
    la.sigma_noise = 1231
    torch.save(la.state_dict(), "state_dict.bin")

    la2 = laplace(model, "classification")

    with pytest.raises(ValueError):
        la2.load_state_dict(torch.load("state_dict.bin"))


<<<<<<< HEAD
@pytest.mark.parametrize('laplace', flavors_llla)
=======
@pytest.mark.parametrize("laplace", flavors_llla)
>>>>>>> 2aade442
def test_serialize_fail_llla_different_last_layer_name(
    laplace, model, model3, reg_loader
):
    print([n for n, _ in model.named_parameters()])
    la = laplace(model, "regression", last_layer_name="1")
    la.fit(reg_loader)
    la.optimize_prior_precision()
    la.sigma_noise = 1231
    torch.save(la.state_dict(), "state_dict.bin")

    la2 = laplace(model3, "classification", last_layer_name="clf")

    with pytest.raises(ValueError):
        la2.load_state_dict(torch.load("state_dict.bin"))


@pytest.mark.parametrize(
    "model_device_str",
    ["cpu", "cuda"] if torch.cuda.is_available() else ["cpu"],
)
@pytest.mark.parametrize(
    "map_location",
    ["cuda", "cpu"] if torch.cuda.is_available() else ["cpu"],
)
@pytest.mark.parametrize("laplace", flavors + flavors_subnet)
def test_map_location(
    laplace, model, reg_loader, tmp_path, map_location, model_device_str
):
    # Only for LLLaplace, we need dill.
    #   AttributeError: Can't pickle local object 'FeatureExtractor._get_hook.<locals>.hook'
    if issubclass(laplace, LLLaplace):
<<<<<<< HEAD
        if find_spec('dill') is None:
            pytest.skip(reason='dill package not found but needed for this test')
        else:
            import dill

            torch_save = lambda obj, fn: torch.save(obj, fn, pickle_module=dill)
=======
        if find_spec("dill") is None:
            pytest.skip(reason="dill package not found but needed for this test")
        else:
            import dill

            def torch_save(obj, fn):
                return torch.save(obj, fn, pickle_module=dill)
>>>>>>> 2aade442
    else:
        # Use default pickle_module=pickle, but no need to import pickle here
        # just to set pickle_module=pickle.
        def torch_save(obj, fn):
            return torch.save(obj, fn)

    device = torch.device(model_device_str)
    kwds = dict(model=model.to(device), likelihood="regression")
    if issubclass(laplace, SubnetLaplace):
        kwds.update(subnetwork_indices=torch.LongTensor([1, 10, 104, 44]))
    la = laplace(**kwds)

    # device(type='cuda', index=0) != device(type='cuda')
    ##assert la._device == device
    assert la._device.type == device.type

    la.fit(reg_loader)
    la.optimize_prior_precision()
    la.sigma_noise = 1231

    save_fn = tmp_path / "la.pt"
    torch_save(la, save_fn)
    la2 = torch.load(save_fn, map_location=map_location)

    assert la2._device.type == map_location

    # Test tensor-valued properties that use self._device in their definition.
    # This is redundant if *all* will be used in the forward call below, where
    # things would fail if self._device is wrong.
    for name in [
        "prior_precision_diag",
        "prior_mean",
        "prior_precision",
        "sigma_noise",
    ]:
<<<<<<< HEAD
        assert getattr(la, name).device.type == device.type, f'la.{name} failed'
        assert getattr(la2, name).device.type == map_location, f'la2.{name} failed'
=======
        assert getattr(la, name).device.type == device.type, f"la.{name} failed"
        assert getattr(la2, name).device.type == map_location, f"la2.{name} failed"
>>>>>>> 2aade442

    # Test tensor attrs.
    for name, obj in vars(la).items():
        # Only LLLaplace instances have a self.X that comes from the train
        # loader, is assigned in fit() and not explicitly sent to device (it
        # will be dynamically when used, as is done elsewhere in the code, such
        # as in BaseLaplace.fit()). self.X won't be affected by self._device.
        # Since the predict() below passes, we ignore the wrong device here
        # for now.
        if issubclass(laplace, LLLaplace) and name == "X":
            continue
        if isinstance(obj, torch.Tensor):
<<<<<<< HEAD
            assert obj.device.type == device.type, f'la.{name} failed'
            assert getattr(la2, name).device.type == map_location, f'la2.{name} failed'
=======
            assert obj.device.type == device.type, f"la.{name} failed"
            assert getattr(la2, name).device.type == map_location, f"la2.{name} failed"
>>>>>>> 2aade442

    assert la.sigma_noise == la2.sigma_noise
    X, _ = next(iter(reg_loader))
    f_mean, f_var = la(X.to(device))
    f_mean2, f_var2 = la2(X.to(map_location))
    assert torch.allclose(f_mean.to("cpu"), f_mean2.to("cpu"))
    assert torch.allclose(f_var.to("cpu"), f_var2.to("cpu"))<|MERGE_RESOLUTION|>--- conflicted
+++ resolved
@@ -8,14 +8,7 @@
 from torch.nn.utils import parameters_to_vector
 from torch.utils.data import DataLoader, TensorDataset
 
-<<<<<<< HEAD
-from laplace import Laplace
 from laplace import (
-    FullLaplace,
-    KronLaplace,
-=======
-from laplace import (
->>>>>>> 2aade442
     DiagLaplace,
     DiagLLLaplace,
     DiagSubnetLaplace,
@@ -30,18 +23,10 @@
     SubnetLaplace,
 )
 
-<<<<<<< HEAD
-
-torch.manual_seed(240)
-torch.set_default_tensor_type(torch.DoubleTensor)
-lrlaplace_param = pytest.param(
-    LowRankLaplace, marks=pytest.mark.xfail(reason='Unimplemented in the new ASDL')
-=======
 torch.manual_seed(240)
 torch.set_default_tensor_type(torch.DoubleTensor)
 lrlaplace_param = pytest.param(
     LowRankLaplace, marks=pytest.mark.xfail(reason="Unimplemented in the new ASDL")
->>>>>>> 2aade442
 )
 flavors = [
     FullLaplace,
@@ -81,11 +66,7 @@
 @pytest.fixture
 def model3():
     model = torch.nn.Sequential(
-<<<<<<< HEAD
-        OrderedDict([('fc1', nn.Linear(3, 20)), ('clf', nn.Linear(20, 2))])
-=======
         OrderedDict([("fc1", nn.Linear(3, 20)), ("clf", nn.Linear(20, 2))])
->>>>>>> 2aade442
     )
     setattr(model, "output_size", 2)
     model_params = list(model.parameters())
@@ -206,11 +187,7 @@
     torch.save(la.state_dict(), "state_dict.bin")
 
     la2 = Laplace(
-<<<<<<< HEAD
-        model, 'regression', subset_of_weights='all', hessian_structure='diag'
-=======
         model, "regression", subset_of_weights="all", hessian_structure="diag"
->>>>>>> 2aade442
     )
 
     with pytest.raises(ValueError):
@@ -219,11 +196,7 @@
 
 def test_serialize_fail_different_subset_of_weights(model, reg_loader):
     la = Laplace(
-<<<<<<< HEAD
-        model, 'regression', subset_of_weights='last_layer', hessian_structure='diag'
-=======
         model, "regression", subset_of_weights="last_layer", hessian_structure="diag"
->>>>>>> 2aade442
     )
     la.fit(reg_loader)
     la.optimize_prior_precision()
@@ -231,11 +204,7 @@
     torch.save(la.state_dict(), "state_dict.bin")
 
     la2 = Laplace(
-<<<<<<< HEAD
-        model, 'regression', subset_of_weights='all', hessian_structure='diag'
-=======
         model, "regression", subset_of_weights="all", hessian_structure="diag"
->>>>>>> 2aade442
     )
 
     with pytest.raises(ValueError):
@@ -256,11 +225,7 @@
         la2.load_state_dict(torch.load("state_dict.bin"))
 
 
-<<<<<<< HEAD
-@pytest.mark.parametrize('laplace', flavors_llla)
-=======
 @pytest.mark.parametrize("laplace", flavors_llla)
->>>>>>> 2aade442
 def test_serialize_fail_llla_different_last_layer_name(
     laplace, model, model3, reg_loader
 ):
@@ -292,14 +257,6 @@
     # Only for LLLaplace, we need dill.
     #   AttributeError: Can't pickle local object 'FeatureExtractor._get_hook.<locals>.hook'
     if issubclass(laplace, LLLaplace):
-<<<<<<< HEAD
-        if find_spec('dill') is None:
-            pytest.skip(reason='dill package not found but needed for this test')
-        else:
-            import dill
-
-            torch_save = lambda obj, fn: torch.save(obj, fn, pickle_module=dill)
-=======
         if find_spec("dill") is None:
             pytest.skip(reason="dill package not found but needed for this test")
         else:
@@ -307,7 +264,6 @@
 
             def torch_save(obj, fn):
                 return torch.save(obj, fn, pickle_module=dill)
->>>>>>> 2aade442
     else:
         # Use default pickle_module=pickle, but no need to import pickle here
         # just to set pickle_module=pickle.
@@ -343,13 +299,8 @@
         "prior_precision",
         "sigma_noise",
     ]:
-<<<<<<< HEAD
-        assert getattr(la, name).device.type == device.type, f'la.{name} failed'
-        assert getattr(la2, name).device.type == map_location, f'la2.{name} failed'
-=======
         assert getattr(la, name).device.type == device.type, f"la.{name} failed"
         assert getattr(la2, name).device.type == map_location, f"la2.{name} failed"
->>>>>>> 2aade442
 
     # Test tensor attrs.
     for name, obj in vars(la).items():
@@ -362,13 +313,8 @@
         if issubclass(laplace, LLLaplace) and name == "X":
             continue
         if isinstance(obj, torch.Tensor):
-<<<<<<< HEAD
-            assert obj.device.type == device.type, f'la.{name} failed'
-            assert getattr(la2, name).device.type == map_location, f'la2.{name} failed'
-=======
             assert obj.device.type == device.type, f"la.{name} failed"
             assert getattr(la2, name).device.type == map_location, f"la2.{name} failed"
->>>>>>> 2aade442
 
     assert la.sigma_noise == la2.sigma_noise
     X, _ = next(iter(reg_loader))
