from __future__ import annotations

from collections.abc import MutableMapping
from copy import deepcopy
from itertools import product
from math import prod, sqrt

import numpy as np
import pytest
import torch
from torch import nn
from torch.distributions import Categorical, Normal
from torch.distributions.multivariate_normal import MultivariateNormal
from torch.nn.utils import parameters_to_vector
from torch.utils.data import DataLoader, TensorDataset
from torchvision.models import wide_resnet50_2

from laplace.curvature import AsdlEF, AsdlGGN, BackPackGGN
from laplace.curvature.backpack import BackPackEF
from laplace.curvature.curvlinops import CurvlinopsEF, CurvlinopsGGN
from laplace.laplace import DiagLaplace, FullLaplace, KronLaplace, LowRankLaplace
from laplace.utils import KronDecomposed
from tests.utils import ListDataset, dict_data_collator, jacobians_naive

torch.manual_seed(240)
torch.set_default_tensor_type(torch.DoubleTensor)
flavors = [FullLaplace, KronLaplace, DiagLaplace, LowRankLaplace]
online_flavors = [FullLaplace, KronLaplace, DiagLaplace]


@pytest.fixture
def model():
    model = torch.nn.Sequential(nn.Linear(3, 20), nn.Linear(20, 2))
    setattr(model, "output_size", 2)
    model_params = list(model.parameters())
    setattr(model, "n_layers", len(model_params))  # number of parameter groups
    setattr(model, "n_params", len(parameters_to_vector(model_params)))
    return model


@pytest.fixture
def large_model():
    model = wide_resnet50_2()
    return model


@pytest.fixture
def custom_model():
    class CustomModel(nn.Module):
        def __init__(self):
            super().__init__()
            self.net = nn.Sequential(nn.Linear(5, 100), nn.ReLU(), nn.Linear(100, 2))

        def forward(self, data: MutableMapping | torch.Tensor):
            if isinstance(data, MutableMapping):
                x = data["test_input_key"].to(next(self.parameters()).device)
            else:
                x = data

            logits = self.net(x)
            return logits

    return CustomModel()


@pytest.fixture
def reward_model():
    class RewardModel(nn.Module):
        def __init__(self):
            super().__init__()
            self.net = nn.Sequential(nn.Linear(3, 100), nn.ReLU(), nn.Linear(100, 1))

        def forward(self, x):
            """
            x: torch.Tensor
                If training == True then shape (batch_size, 2, dim)
                Else shape (batch_size, dim)
            """
            if len(x.shape) == 3:
                batch_size, _, dim = x.shape

                # Flatten to (batch_size*2, dim)
                flat_x = x.reshape(-1, dim)

                # Forward
                flat_logits = self.net(flat_x)  # (batch_size*2, 1)

                # Reshape back to (batch_size, 2)
                return flat_logits.reshape(batch_size, 2)
            else:
                logits = self.net(x)  # (batch_size, 1)
                return logits

    return RewardModel()


@pytest.fixture
def class_loader():
    X = torch.randn(10, 3)
    y = torch.randint(2, (10,))
    return DataLoader(TensorDataset(X, y), batch_size=3)


@pytest.fixture
def reg_loader():
    X = torch.randn(10, 3)
    y = torch.randn(10, 2)
    return DataLoader(TensorDataset(X, y), batch_size=3)


@pytest.fixture
def custom_loader_clf():
    data = []
    for _ in range(10):
        datum = {
            "test_input_key": torch.randn(5),
            "test_label_key": torch.randint(2, (1,)),
        }
        data.append(datum)
    return DataLoader(ListDataset(data), batch_size=3, collate_fn=dict_data_collator)


@pytest.fixture
def custom_loader_reg():
    data = []
    for _ in range(10):
        datum = {
            "test_input_key": torch.randn(5),
            "test_label_key": torch.randn(2),
        }
        data.append(datum)
    return DataLoader(ListDataset(data), batch_size=3, collate_fn=dict_data_collator)


@pytest.fixture
def reward_loader():
    X = torch.randn(10, 2, 3)
    y = torch.randint(2, (10,))
    return DataLoader(TensorDataset(X, y), batch_size=3)


@pytest.fixture
def reward_test_X():
    X = torch.randn(10, 3)
    return X


@pytest.mark.parametrize("laplace", flavors)
def test_laplace_init(laplace, model):
    lap = laplace(model, "classification")
    assert torch.allclose(lap.mean, lap.prior_mean)
    if laplace in [FullLaplace, DiagLaplace]:
        H = lap.H.clone()
        lap._init_H()
        assert torch.allclose(H, lap.H)
    elif laplace == LowRankLaplace:
        assert lap.H is None
    else:
        H = [[k.clone() for k in kfac] for kfac in lap.H.kfacs]
        lap._init_H()
        for kfac1, kfac2 in zip(H, lap.H.kfacs):
            for k1, k2 in zip(kfac1, kfac2):
                assert torch.allclose(k1, k2)


@pytest.mark.skip(reason="Does not work well with Github actions")
def test_laplace_large_init(large_model):
    FullLaplace(large_model, "classification")


@pytest.mark.parametrize("laplace", flavors)
def test_laplace_invalid_likelihood(laplace, model):
    with pytest.raises(ValueError):
        laplace(model, "otherlh")


@pytest.mark.parametrize("laplace", flavors)
def test_laplace_init_noise(laplace, model):
    # float
    sigma_noise = 1.2
    laplace(model, likelihood="regression", sigma_noise=sigma_noise)
    # torch.tensor 0-dim
    sigma_noise = torch.tensor(1.2)
    laplace(model, likelihood="regression", sigma_noise=sigma_noise)
    # torch.tensor 1-dim
    sigma_noise = torch.tensor(1.2).reshape(-1)
    laplace(model, likelihood="regression", sigma_noise=sigma_noise)

    # for classification should fail
    sigma_noise = 1.2
    with pytest.raises(ValueError):
        laplace(model, likelihood="classification", sigma_noise=sigma_noise)

    # other than that should fail
    # higher dim
    sigma_noise = torch.tensor(1.2).reshape(1, 1)
    with pytest.raises(ValueError):
        laplace(model, likelihood="regression", sigma_noise=sigma_noise)
    # other datatype, only reals supported
    sigma_noise = "1.2"
    with pytest.raises(ValueError):
        laplace(model, likelihood="regression", sigma_noise=sigma_noise)


@pytest.mark.parametrize("laplace", flavors)
def test_laplace_init_precision(laplace, model):
    # float
    precision = 10.6
    laplace(model, likelihood="regression", prior_precision=precision)
    # torch.tensor 0-dim
    precision = torch.tensor(10.6)
    laplace(model, likelihood="regression", prior_precision=precision)
    # torch.tensor 1-dim
    precision = torch.tensor(10.7).reshape(-1)
    laplace(model, likelihood="regression", prior_precision=precision)
    # torch.tensor 1-dim param-shape
    precision = torch.tensor(10.7).reshape(-1).repeat(model.n_params)
    if laplace == KronLaplace:
        # Kron should not accept per parameter prior precision
        with pytest.raises(ValueError):
            laplace(model, likelihood="regression", prior_precision=precision)
    else:
        laplace(model, likelihood="regression", prior_precision=precision)
    # torch.tensor 1-dim layer-shape
    precision = torch.tensor(10.7).reshape(-1).repeat(model.n_layers)
    laplace(model, likelihood="regression", prior_precision=precision)

    # other than that should fail
    # higher dim
    precision = torch.tensor(10.6).reshape(1, 1)
    with pytest.raises(ValueError):
        laplace(model, likelihood="regression", prior_precision=precision)
    # unmatched dim
    precision = torch.tensor(10.6).reshape(-1).repeat(17)
    with pytest.raises(ValueError):
        laplace(model, likelihood="regression", prior_precision=precision)
    # other datatype, only reals supported
    precision = "1.5"
    with pytest.raises(ValueError):
        laplace(model, likelihood="regression", prior_precision=precision)


@pytest.mark.parametrize("laplace", flavors)
def test_laplace_init_prior_mean_and_scatter(laplace, model, class_loader):
    mean = parameters_to_vector(model.parameters())
    P = len(mean)
    lap_scalar_mean = laplace(
        model, "classification", prior_precision=1e-2, prior_mean=1.0
    )
    assert torch.allclose(lap_scalar_mean.prior_mean, torch.tensor([1.0]))
    lap_tensor_mean = laplace(
        model, "classification", prior_precision=1e-2, prior_mean=torch.ones(1)
    )
    assert torch.allclose(lap_tensor_mean.prior_mean, torch.tensor([1.0]))
    lap_tensor_scalar_mean = laplace(
        model, "classification", prior_precision=1e-2, prior_mean=torch.ones(1)[0]
    )
    assert torch.allclose(lap_tensor_scalar_mean.prior_mean, torch.tensor(1.0))
    lap_tensor_full_mean = laplace(
        model, "classification", prior_precision=1e-2, prior_mean=torch.ones(P)
    )
    assert torch.allclose(lap_tensor_full_mean.prior_mean, torch.ones(P))

    lap_scalar_mean.fit(class_loader)
    lap_tensor_mean.fit(class_loader)
    lap_tensor_scalar_mean.fit(class_loader)
    lap_tensor_full_mean.fit(class_loader)
    expected = torch.tensor(0).reshape(-1)
    # assert expected.ndim == 0
    expected = ((mean - 1) * 1e-2) @ (mean - 1)
    assert torch.allclose(lap_scalar_mean.scatter, expected)
    assert lap_scalar_mean.scatter.shape == expected.shape
    assert torch.allclose(lap_tensor_mean.scatter, expected)
    assert lap_tensor_mean.scatter.shape == expected.shape
    assert torch.allclose(lap_tensor_scalar_mean.scatter, expected)
    assert lap_tensor_scalar_mean.scatter.shape == expected.shape
    assert torch.allclose(lap_tensor_full_mean.scatter, expected)
    assert lap_tensor_full_mean.scatter.shape == expected.shape

    # too many dims
    with pytest.raises(ValueError):
        prior_mean = torch.ones(P).unsqueeze(-1)
        laplace(model, "classification", prior_precision=1e-2, prior_mean=prior_mean)

    # unmatched dim
    with pytest.raises(ValueError):
        prior_mean = torch.ones(P - 3)
        laplace(model, "classification", prior_precision=1e-2, prior_mean=prior_mean)

    # invalid argument type
    with pytest.raises(ValueError):
        laplace(model, "classification", prior_precision=1e-2, prior_mean="72")


@pytest.mark.parametrize("laplace", flavors)
def test_laplace_init_temperature(laplace, model):
    # valid float
    T = 1.1
    lap = laplace(model, likelihood="classification", temperature=T)
    assert lap.temperature == T


@pytest.mark.parametrize(
    "laplace,lh", product(flavors, ["classification", "regression"])
)
def test_laplace_functionality(laplace, lh, model, reg_loader, class_loader):
    if lh == "classification":
        loader = class_loader
        sigma_noise = 1.0
    else:
        loader = reg_loader
        sigma_noise = 0.3
    lap = laplace(model, lh, sigma_noise=sigma_noise, prior_precision=0.7)
    lap.fit(loader)
    assert lap.n_data == len(loader.dataset)
    assert lap.n_outputs == model.output_size
    f = model(loader.dataset.tensors[0])
    y = loader.dataset.tensors[1]
    assert f.shape == torch.Size([10, 2])

    # Test log likelihood (Train)
    log_lik = lap.log_likelihood
    # compute true log lik
    if lh == "classification":
        log_lik_true = Categorical(logits=f).log_prob(y).sum()
        assert torch.allclose(log_lik, log_lik_true)
    else:
        assert y.size() == f.size()
        log_lik_true = Normal(loc=f, scale=sigma_noise).log_prob(y).sum()
        assert torch.allclose(log_lik, log_lik_true)
        # change likelihood and test again
        lap.sigma_noise = 0.72
        log_lik = lap.log_likelihood
        log_lik_true = Normal(loc=f, scale=0.72).log_prob(y).sum()
        assert torch.allclose(log_lik, log_lik_true)

    # Test marginal likelihood
    # lml = log p(y|f) - 1/2 theta @ prior_prec @ theta
    #       + 1/2 logdet prior_prec - 1/2 log det post_prec
    lml = log_lik_true
    theta = parameters_to_vector(model.parameters()).detach()
    assert torch.allclose(theta, lap.mean)
    prior_prec = torch.diag(lap.prior_precision_diag)
    assert prior_prec.shape == torch.Size([len(theta), len(theta)])
    lml = lml - 1 / 2 * theta @ prior_prec @ theta
    if laplace == DiagLaplace:
        log_det_post_prec = lap.posterior_precision.log().sum()
    elif laplace == LowRankLaplace:
        (U, eigval), p0 = lap.posterior_precision
        log_det_post_prec = (U @ torch.diag(eigval) @ U.T + p0.diag()).logdet()
    else:
        log_det_post_prec = lap.posterior_precision.logdet()
    lml = lml + 1 / 2 * (prior_prec.logdet() - log_det_post_prec)
    assert torch.allclose(lml, lap.log_marginal_likelihood())

    # test sampling
    torch.manual_seed(61)
    samples = lap.sample(n_samples=1)
    assert samples.shape == torch.Size([1, len(theta)])
    samples = lap.sample(n_samples=1000000)
    assert samples.shape == torch.Size([1000000, len(theta)])
    mu_comp = samples.mean(dim=0)
    mu_true = lap.mean
    assert torch.allclose(mu_comp, mu_true, atol=1e-2)

    # test functional variance
    if laplace == FullLaplace:
        Sigma = lap.posterior_covariance
    elif laplace == KronLaplace:
        Sigma = lap.posterior_precision.to_matrix(exponent=-1)
    elif laplace == LowRankLaplace:
        (U, eigval), p0 = lap.posterior_precision
        Sigma = (U @ torch.diag(eigval) @ U.T + p0.diag()).inverse()
    elif laplace == DiagLaplace:
        Sigma = torch.diag(lap.posterior_variance)
    Js, f = jacobians_naive(model, loader.dataset.tensors[0])
    true_f_var = torch.einsum("mkp,pq,mcq->mkc", Js, Sigma, Js)
    comp_f_var = lap.functional_variance(Js)
    assert torch.allclose(true_f_var, comp_f_var, rtol=1e-4)


@pytest.mark.parametrize("laplace", online_flavors)
def test_overriding_fit(laplace, model, reg_loader):
    lap = laplace(model, "regression", sigma_noise=0.3, prior_precision=0.7)
    lap.fit(reg_loader)
    if type(lap.posterior_precision) is KronDecomposed:
        P = lap.posterior_precision.to_matrix()
    else:
        P = lap.posterior_precision.clone()
    m = lap.mean.clone()
    marglik = lap.log_marginal_likelihood().detach().clone()
    assert lap.n_data == len(reg_loader.dataset)
    lap.fit(reg_loader, override=True)
    assert torch.allclose(lap.mean, m)
    if type(lap.posterior_precision) is KronDecomposed:
        assert torch.allclose(lap.posterior_precision.to_matrix(), P)
    else:
        assert torch.allclose(lap.posterior_precision, P)
    assert torch.allclose(marglik, lap.log_marginal_likelihood())
    assert lap.n_data == len(reg_loader.dataset)


@pytest.mark.parametrize("laplace", online_flavors)
def test_online_fit(laplace, model, reg_loader):
    lap = laplace(model, "regression", sigma_noise=0.3, prior_precision=0.7)
    lap.fit(reg_loader)
    if type(lap.H) is KronDecomposed:
        P = lap.H.to_matrix().clone()
    else:
        P = lap.H.clone()
    loss, n_data = deepcopy(lap.loss.item()), deepcopy(lap.n_data)
    # fit a second and third time but don't override
    lap.fit(reg_loader, override=False)
    lap.fit(reg_loader, override=False)
    # Hessian should be now roughly 3x the one before
    assert torch.allclose(3 * torch.tensor(loss), lap.loss)
    assert (3 * n_data) == lap.n_data
    if type(lap.H) is KronDecomposed:
        assert torch.allclose(lap.H.to_matrix(), 3 * P)
    else:
        assert torch.allclose(lap.H, 3 * P)


def test_log_prob_full(model, class_loader):
    lap = FullLaplace(model, "classification", prior_precision=0.7)
    theta = torch.randn_like(parameters_to_vector(model.parameters()))
    # posterior without fitting is just prior
    posterior = Normal(loc=torch.zeros_like(theta), scale=sqrt(1 / 0.7))
    assert torch.allclose(lap.log_prob(theta), posterior.log_prob(theta).sum())
    lap.fit(class_loader)
    posterior = MultivariateNormal(
        loc=lap.mean, precision_matrix=lap.posterior_precision
    )
    assert torch.allclose(lap.log_prob(theta), posterior.log_prob(theta))


def test_log_prob_kron(model, class_loader):
    lap = KronLaplace(model, "classification", prior_precision=0.24)
    theta = torch.randn_like(parameters_to_vector(model.parameters()))
    posterior = Normal(loc=lap.mean, scale=sqrt(1 / 0.24))
    assert torch.allclose(lap.log_prob(theta), posterior.log_prob(theta).sum())
    lap.fit(class_loader)
    posterior = MultivariateNormal(
        loc=lap.mean, precision_matrix=lap.posterior_precision.to_matrix()
    )
    assert torch.allclose(lap.log_prob(theta), posterior.log_prob(theta))


@pytest.mark.parametrize("laplace", flavors)
def test_regression_predictive(laplace, model, reg_loader):
    lap = laplace(model, "regression", sigma_noise=0.3, prior_precision=0.7)
    lap.fit(reg_loader)
    X, y = reg_loader.dataset.tensors
    f = model(X)

    # error
    with pytest.raises(ValueError):
        lap(X, pred_type="linear")

    # GLM predictive, functional variance tested already above.
    f_mu_glm, f_var_glm = lap(X, pred_type="glm")
    assert torch.allclose(f_mu_glm, f)
    assert f_var_glm.shape == torch.Size(
        [f_mu_glm.shape[0], f_mu_glm.shape[1], f_mu_glm.shape[1]]
    )
    assert len(f_mu_glm) == len(X)

    # NN predictive (only diagonal variance estimation)
    f_mu_nn, f_var_nn = lap(X, pred_type="nn", link_approx="mc")
    assert f_mu_nn.shape == f_var_nn.shape
    assert f_var_nn.shape == torch.Size([f_mu_nn.shape[0], f_mu_nn.shape[1]])
    assert len(f_mu_nn) == len(X)

    # Test joint prediction
    f_mu_joint, f_cov_joint = lap(X, pred_type="glm", joint=True)
    assert len(f_mu_joint.shape) == 1
    assert f_mu_joint.shape[0] == prod(f_mu_glm.shape)
    assert len(f_cov_joint.shape) == 2
    assert f_cov_joint.shape == (f_mu_joint.shape[0], f_mu_joint.shape[0])

    # The "diagonal" of the joint cov should equal the non-joint var
    b, k = y.shape
    f_var_joint = torch.einsum("bkbl->bkl", f_cov_joint.reshape(b, k, b, k))
    assert torch.allclose(f_var_joint, f_var_glm)


@pytest.mark.parametrize("laplace", flavors)
def test_classification_predictive(laplace, model, class_loader):
    lap = laplace(model, "classification", prior_precision=0.7)
    lap.fit(class_loader)
    X, y = class_loader.dataset.tensors
    f = torch.softmax(model(X), dim=-1)

    # error
    with pytest.raises(ValueError):
        lap(X, pred_type="linear")

    # GLM predictive
    f_pred = lap(X, pred_type="glm", link_approx="mc", n_samples=100)
    assert f_pred.shape == f.shape
    assert torch.allclose(
        f_pred.sum(), torch.tensor(len(f_pred), dtype=torch.double)
    )  # sum up to 1
    f_pred = lap(X, pred_type="glm", link_approx="probit")
    assert f_pred.shape == f.shape
    assert torch.allclose(
        f_pred.sum(), torch.tensor(len(f_pred), dtype=torch.double)
    )  # sum up to 1
    f_pred = lap(X, pred_type="glm", link_approx="bridge")
    assert f_pred.shape == f.shape
    assert torch.allclose(
        f_pred.sum(), torch.tensor(len(f_pred), dtype=torch.double)
    )  # sum up to 1
    f_pred = lap(X, pred_type="glm", link_approx="bridge_norm")
    assert f_pred.shape == f.shape
    assert torch.allclose(
        f_pred.sum(), torch.tensor(len(f_pred), dtype=torch.double)
    )  # sum up to 1

    # NN predictive
    f_pred = lap(X, pred_type="nn", link_approx="mc", n_samples=100)
    assert f_pred.shape == f.shape
    assert torch.allclose(
        f_pred.sum(), torch.tensor(len(f_pred), dtype=torch.double)
    )  # sum up to 1


@pytest.mark.parametrize("laplace", flavors)
def test_regression_predictive_samples(laplace, model, reg_loader):
    lap = laplace(model, "regression", sigma_noise=0.3, prior_precision=0.7)
    lap.fit(reg_loader)
    X, y = reg_loader.dataset.tensors
    f = model(X)

    # error
    with pytest.raises(ValueError):
        lap(X, pred_type="linear")

    # GLM predictive, functional variance tested already above.
    fsamples = lap.predictive_samples(X, pred_type="glm", n_samples=100)
    assert fsamples.shape == torch.Size([100, f.shape[0], f.shape[1]])

    # NN predictive (only diagonal variance estimation)
    fsamples = lap.predictive_samples(X, pred_type="nn", n_samples=100)
    assert fsamples.shape == torch.Size([100, f.shape[0], f.shape[1]])


@pytest.mark.parametrize("laplace", flavors)
def test_classification_predictive_samples(laplace, model, class_loader):
    lap = laplace(model, "classification", prior_precision=0.7)
    lap.fit(class_loader)
    X, y = class_loader.dataset.tensors
    f = torch.softmax(model(X), dim=-1)

    # error
    with pytest.raises(ValueError):
        lap(X, pred_type="linear")

    # GLM predictive
    fsamples = lap.predictive_samples(X, pred_type="glm", n_samples=100)
    assert fsamples.shape == torch.Size([100, f.shape[0], f.shape[1]])
    assert np.allclose(fsamples.sum().item(), len(f) * 100)  # sum up to 1

    # NN predictive
    fsamples = lap.predictive_samples(X, pred_type="nn", n_samples=100)
    assert fsamples.shape == torch.Size([100, f.shape[0], f.shape[1]])
    assert np.allclose(fsamples.sum().item(), len(f) * 100)  # sum up to 1


@pytest.mark.parametrize("laplace", [KronLaplace, DiagLaplace])
def test_reward_modeling(laplace, reward_model, reward_loader, reward_test_X):
    lap = laplace(reward_model, "reward_modeling")
    lap.fit(reward_loader)
    f = reward_model(reward_test_X)

    # error
    with pytest.raises(ValueError):
        lap(reward_test_X, pred_type="linear")

    # GLM predictive, functional variance tested already above.
    f_mu, f_var = lap(reward_test_X, pred_type="glm")
    assert torch.allclose(f_mu, f)
    assert f_var.shape == torch.Size([f_mu.shape[0], f_mu.shape[1], f_mu.shape[1]])
    assert len(f_mu) == len(reward_test_X)

    # NN predictive (only diagonal variance estimation)
    f_mu, f_var = lap(reward_test_X, pred_type="nn", link_approx="mc")
    assert f_mu.shape == f_var.shape
    assert f_var.shape == torch.Size([f_mu.shape[0], f_mu.shape[1]])
    assert len(f_mu) == len(reward_test_X)


@pytest.mark.parametrize("laplace", [KronLaplace, DiagLaplace])
@pytest.mark.parametrize(
    "backend", [AsdlEF, AsdlGGN, CurvlinopsEF, CurvlinopsGGN, BackPackGGN, BackPackEF]
)
@pytest.mark.parametrize(
    "lik,custom_loader",
    [
        ("classification", "custom_loader_clf"),
        ("regression", "custom_loader_reg"),
        ("reward_modeling", "custom_loader_clf"),
    ],
)
def test_dict_data(laplace, backend, lik, custom_loader, custom_model, request):
    custom_loader = request.getfixturevalue(custom_loader)

    if (
        "backpack" not in backend.__name__.lower()
        and laplace != DiagLaplace
        and laplace != CurvlinopsEF
    ):
        with pytest.raises(KeyError):
            # Raises an error since custom_loader's input is under the key 'test_input_key'
            # but the default is 'input_ids'
            lap = laplace(custom_model, lik, backend=backend)
            lap.fit(custom_loader)

    lap = laplace(
        custom_model,
        lik,
        backend=backend,
        dict_key_x="test_input_key",
        dict_key_y="test_label_key",
    )

    if ("backpack" in backend.__name__.lower()) or (
        laplace == DiagLaplace and backend == CurvlinopsEF
    ):
        # Unsupported, thus raises an exception
        with pytest.raises(ValueError):
            lap.fit(custom_loader)

        return

    lap.fit(custom_loader)

    test_data = next(iter(custom_loader))
    f = custom_model(test_data)

    if lik == "classification":
        f_pred = lap(test_data, pred_type="glm")
        assert f_pred.shape == f.shape
        assert torch.allclose(
            f_pred.sum(), torch.tensor(len(f_pred), dtype=torch.double)
        )  # sum up to 1

        f_pred = lap(test_data, pred_type="nn", link_approx="mc")
        assert f_pred.shape == f.shape
        assert torch.allclose(
            f_pred.sum(), torch.tensor(len(f_pred), dtype=torch.double)
        )
    else:
        f_pred, f_var = lap(test_data, pred_type="glm")
        assert f_pred.shape == f.shape
        assert torch.allclose(f_pred, f)
        assert f_var.shape == (f_pred.shape[0], f_pred.shape[1], f_pred.shape[1])

        f_pred, f_var = lap(test_data, pred_type="nn", link_approx="mc")
        assert f_pred.shape == f.shape
        assert f_var.shape == (f_pred.shape[0], f_pred.shape[1])


<<<<<<< HEAD
@pytest.mark.parametrize('laplace', [FullLaplace, KronLaplace, DiagLaplace])
@pytest.mark.parametrize('backend', [BackPackGGN, CurvlinopsGGN, CurvlinopsEF])
=======
@pytest.mark.parametrize("laplace", [FullLaplace, KronLaplace, DiagLaplace])
@pytest.mark.parametrize(
    "backend", [BackPackGGN, AsdlGGN, AsdlEF, CurvlinopsGGN, CurvlinopsEF]
)
>>>>>>> 5dba9473
def test_backprop_glm(laplace, model, reg_loader, backend):
    X, y = reg_loader.dataset.tensors
    X.requires_grad = True

    lap = laplace(model, "regression", enable_backprop=True, backend=backend)
    lap.fit(reg_loader)
    f_mu, f_var = lap(X, pred_type="glm")

    try:
        grad_X_mu = torch.autograd.grad(f_mu.sum(), X, retain_graph=True)[0]
        grad_X_var = torch.autograd.grad(f_var.sum(), X)[0]

        assert grad_X_mu.shape == X.shape
        assert grad_X_var.shape == X.shape
    except ValueError:
        assert False


<<<<<<< HEAD
@pytest.mark.parametrize('laplace', [FullLaplace, KronLaplace, DiagLaplace])
@pytest.mark.parametrize('backend', [BackPackGGN, CurvlinopsGGN, CurvlinopsEF])
=======
@pytest.mark.parametrize("laplace", [FullLaplace, KronLaplace, DiagLaplace])
@pytest.mark.parametrize(
    "backend", [BackPackGGN, AsdlGGN, AsdlEF, CurvlinopsGGN, CurvlinopsEF]
)
>>>>>>> 5dba9473
def test_backprop_glm_joint(laplace, model, reg_loader, backend):
    X, y = reg_loader.dataset.tensors
    X.requires_grad = True

    lap = laplace(model, "regression", enable_backprop=True, backend=backend)
    lap.fit(reg_loader)
    f_mu, f_cov = lap(X, pred_type="glm", joint=True)

    try:
        grad_X_mu = torch.autograd.grad(f_mu.sum(), X, retain_graph=True)[0]
        grad_X_var = torch.autograd.grad(f_cov.sum(), X)[0]

        assert grad_X_mu.shape == X.shape
        assert grad_X_var.shape == X.shape
    except ValueError:
        assert False


<<<<<<< HEAD
@pytest.mark.parametrize('laplace', [FullLaplace, KronLaplace, DiagLaplace])
@pytest.mark.parametrize('backend', [BackPackGGN, CurvlinopsGGN, CurvlinopsEF])
=======
@pytest.mark.parametrize("laplace", [FullLaplace, KronLaplace, DiagLaplace])
@pytest.mark.parametrize(
    "backend", [BackPackGGN, AsdlGGN, AsdlEF, CurvlinopsGGN, CurvlinopsEF]
)
>>>>>>> 5dba9473
def test_backprop_glm_mc(laplace, model, reg_loader, backend):
    X, y = reg_loader.dataset.tensors
    X.requires_grad = True

    lap = laplace(model, "regression", enable_backprop=True, backend=backend)
    lap.fit(reg_loader)
    f_mu, f_var = lap(X, pred_type="glm", link_approx="mc")

    try:
        grad_X_mu = torch.autograd.grad(f_mu.sum(), X, retain_graph=True)[0]
        grad_X_var = torch.autograd.grad(f_var.sum(), X)[0]

        assert grad_X_mu.shape == X.shape
        assert grad_X_var.shape == X.shape
    except ValueError:
        assert False


<<<<<<< HEAD
@pytest.mark.parametrize('laplace', [FullLaplace, KronLaplace, DiagLaplace])
@pytest.mark.parametrize('backend', [BackPackGGN, CurvlinopsGGN, CurvlinopsEF])
=======
@pytest.mark.parametrize("laplace", [FullLaplace, KronLaplace, DiagLaplace])
@pytest.mark.parametrize(
    "backend", [BackPackGGN, AsdlGGN, AsdlEF, CurvlinopsGGN, CurvlinopsEF]
)
>>>>>>> 5dba9473
def test_backprop_nn(laplace, model, reg_loader, backend):
    X, y = reg_loader.dataset.tensors
    X.requires_grad = True

    lap = laplace(model, "regression", enable_backprop=True, backend=backend)
    lap.fit(reg_loader)
    f_mu, f_var = lap(X, pred_type="nn", link_approx="mc", n_samples=10)

    try:
        grad_X_mu = torch.autograd.grad(f_mu.sum(), X, retain_graph=True)[0]
        grad_X_var = torch.autograd.grad(f_var.sum(), X)[0]

        assert grad_X_mu.shape == X.shape
        assert grad_X_var.shape == X.shape
    except ValueError:
        assert False<|MERGE_RESOLUTION|>--- conflicted
+++ resolved
@@ -661,15 +661,8 @@
         assert f_var.shape == (f_pred.shape[0], f_pred.shape[1])
 
 
-<<<<<<< HEAD
-@pytest.mark.parametrize('laplace', [FullLaplace, KronLaplace, DiagLaplace])
-@pytest.mark.parametrize('backend', [BackPackGGN, CurvlinopsGGN, CurvlinopsEF])
-=======
 @pytest.mark.parametrize("laplace", [FullLaplace, KronLaplace, DiagLaplace])
-@pytest.mark.parametrize(
-    "backend", [BackPackGGN, AsdlGGN, AsdlEF, CurvlinopsGGN, CurvlinopsEF]
-)
->>>>>>> 5dba9473
+@pytest.mark.parametrize("backend", [BackPackGGN, CurvlinopsGGN, CurvlinopsEF])
 def test_backprop_glm(laplace, model, reg_loader, backend):
     X, y = reg_loader.dataset.tensors
     X.requires_grad = True
@@ -688,15 +681,8 @@
         assert False
 
 
-<<<<<<< HEAD
-@pytest.mark.parametrize('laplace', [FullLaplace, KronLaplace, DiagLaplace])
-@pytest.mark.parametrize('backend', [BackPackGGN, CurvlinopsGGN, CurvlinopsEF])
-=======
 @pytest.mark.parametrize("laplace", [FullLaplace, KronLaplace, DiagLaplace])
-@pytest.mark.parametrize(
-    "backend", [BackPackGGN, AsdlGGN, AsdlEF, CurvlinopsGGN, CurvlinopsEF]
-)
->>>>>>> 5dba9473
+@pytest.mark.parametrize("backend", [BackPackGGN, CurvlinopsGGN, CurvlinopsEF])
 def test_backprop_glm_joint(laplace, model, reg_loader, backend):
     X, y = reg_loader.dataset.tensors
     X.requires_grad = True
@@ -715,15 +701,8 @@
         assert False
 
 
-<<<<<<< HEAD
-@pytest.mark.parametrize('laplace', [FullLaplace, KronLaplace, DiagLaplace])
-@pytest.mark.parametrize('backend', [BackPackGGN, CurvlinopsGGN, CurvlinopsEF])
-=======
 @pytest.mark.parametrize("laplace", [FullLaplace, KronLaplace, DiagLaplace])
-@pytest.mark.parametrize(
-    "backend", [BackPackGGN, AsdlGGN, AsdlEF, CurvlinopsGGN, CurvlinopsEF]
-)
->>>>>>> 5dba9473
+@pytest.mark.parametrize("backend", [BackPackGGN, CurvlinopsGGN, CurvlinopsEF])
 def test_backprop_glm_mc(laplace, model, reg_loader, backend):
     X, y = reg_loader.dataset.tensors
     X.requires_grad = True
@@ -742,15 +721,8 @@
         assert False
 
 
-<<<<<<< HEAD
-@pytest.mark.parametrize('laplace', [FullLaplace, KronLaplace, DiagLaplace])
-@pytest.mark.parametrize('backend', [BackPackGGN, CurvlinopsGGN, CurvlinopsEF])
-=======
 @pytest.mark.parametrize("laplace", [FullLaplace, KronLaplace, DiagLaplace])
-@pytest.mark.parametrize(
-    "backend", [BackPackGGN, AsdlGGN, AsdlEF, CurvlinopsGGN, CurvlinopsEF]
-)
->>>>>>> 5dba9473
+@pytest.mark.parametrize("backend", [BackPackGGN, CurvlinopsGGN, CurvlinopsEF])
 def test_backprop_nn(laplace, model, reg_loader, backend):
     X, y = reg_loader.dataset.tensors
     X.requires_grad = True
