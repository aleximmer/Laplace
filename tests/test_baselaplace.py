--- conflicted
+++ resolved
@@ -927,27 +927,46 @@
 
 
 @pytest.mark.parametrize("laplace", flavors)
-<<<<<<< HEAD
-def test_functional_variance_multidim(multidim_model, reg_loader_multidim, laplace):
+@pytest.mark.parametrize("backend", [AsdlEF, AsdlGGN, CurvlinopsEF, CurvlinopsGGN])
+@pytest.mark.parametrize("enable_backprop", [True, False])
+def test_functional_variance_multidim(
+    multidim_model, reg_loader_multidim, laplace, backend, enable_backprop
+):
     if laplace == KronLaplace:
         pytest.skip("KronLaplace doesn't support multidim batch yet.")
 
-    lap = laplace(multidim_model, "regression", enable_backprop=True)
+    lap = laplace(
+        multidim_model, "regression", backend=backend, enable_backprop=enable_backprop
+    )
     lap.fit(reg_loader_multidim)
 
     x, _ = next(iter(reg_loader_multidim))
+
     pred_mean, pred_var = lap(x, pred_type="glm", joint=False)
-
     assert pred_mean.shape == (*x.shape[:-1], lap.n_outputs)
     assert pred_var.shape == (*x.shape[:-1], lap.n_outputs, lap.n_outputs)
 
-
-@pytest.mark.parametrize("laplace", flavors)
-def test_functional_covariance_multidim(multidim_model, reg_loader_multidim, laplace):
+    pred_mean, pred_var = lap(x, pred_type="glm", joint=False, diagonal_output=True)
+    assert pred_mean.shape == (*x.shape[:-1], lap.n_outputs)
+    assert pred_var.shape == (*x.shape[:-1], lap.n_outputs)
+
+    pred_mean, pred_var = lap(x, pred_type="nn", link_approx="mc", n_samples=5)
+    assert pred_mean.shape == (*x.shape[:-1], lap.n_outputs)
+    assert pred_var.shape == (*x.shape[:-1], lap.n_outputs)
+
+
+@pytest.mark.parametrize("laplace", flavors)
+@pytest.mark.parametrize("backend", [AsdlEF, AsdlGGN, CurvlinopsEF, CurvlinopsGGN])
+@pytest.mark.parametrize("enable_backprop", [True, False])
+def test_functional_covariance_multidim(
+    multidim_model, reg_loader_multidim, laplace, backend, enable_backprop
+):
     if laplace == KronLaplace:
         pytest.skip("KronLaplace doesn't support multidim batch yet.")
 
-    lap = laplace(multidim_model, "regression", enable_backprop=True)
+    lap = laplace(
+        multidim_model, "regression", backend=backend, enable_backprop=enable_backprop
+    )
     lap.fit(reg_loader_multidim)
 
     x, _ = next(iter(reg_loader_multidim))
@@ -958,7 +977,9 @@
         math.prod(x.shape[:-1]) * lap.n_outputs,
         math.prod(x.shape[:-1]) * lap.n_outputs,
     )
-=======
+
+
+@pytest.mark.parametrize("laplace", flavors)
 @pytest.mark.parametrize(
     "backend", [AsdlEF, AsdlGGN, BackPackEF, BackPackGGN, CurvlinopsEF, CurvlinopsGGN]
 )
@@ -997,5 +1018,4 @@
         if "must have the same dtype" in str(e):
             assert False  # Fail the test
         else:
-            pass  # Ignore
->>>>>>> 6f170995
+            pass  # Ignore