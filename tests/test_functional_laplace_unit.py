import pytest
import torch
from torch import nn
from torch.nn.utils import parameters_to_vector
from torch.utils.data import DataLoader, TensorDataset

from laplace.baselaplace import FunctionalLaplace


@pytest.fixture
def reg_loader():
    X = torch.randn(10, 3)
    y = torch.randn(10, 2)
    return DataLoader(TensorDataset(X, y), batch_size=3)


@pytest.fixture
def reg_loader_1d():
    torch.manual_seed(9999)
    X = torch.randn(10, 3)
    y = torch.randn(10, 1)
    return DataLoader(TensorDataset(X, y), batch_size=3)


@pytest.fixture
def reg_loader_1d_flat():
    torch.manual_seed(9999)
    X = torch.randn(10, 3)
    y = torch.randn((10,))
    return DataLoader(TensorDataset(X, y), batch_size=3)


@pytest.fixture
def model():
    model = torch.nn.Sequential(nn.Linear(3, 20), nn.Linear(20, 2))
    setattr(model, "output_size", 2)
    model_params = list(model.parameters())
    setattr(model, "n_layers", len(model_params))  # number of parameter groups
    setattr(model, "n_params", len(parameters_to_vector(model_params)))
    return model


@pytest.fixture
def model_1d():
    model = torch.nn.Sequential(nn.Linear(3, 20), nn.Linear(20, 1))
    setattr(model, "output_size", 1)
    model_params = list(model.parameters())
    setattr(model, "n_layers", len(model_params))  # number of parameter groups
    setattr(model, "n_params", len(parameters_to_vector(model_params)))
    return model


@pytest.fixture
def reg_Xy():
    torch.manual_seed(711)
    X = torch.randn(10, 3)
    y = torch.randn(10, 2)
    return X, y


def test_sod_data_loader(reg_loader, model):
    M = 5
    func_la = FunctionalLaplace(model, "regression", M)
    sod_data_loader = func_la._get_SoD_data_loader(reg_loader)

    first_iter = []
    for x, _ in sod_data_loader:
        first_iter.append(x)
    second_iter = []
    for x, y in sod_data_loader:
        second_iter.append(x)

    first_iter = torch.cat(first_iter, dim=0)
    second_iter = torch.cat(second_iter, dim=0)

    assert torch.allclose(first_iter, second_iter)
    assert len(first_iter) == M


def test_store_K_batch_full_kernel(reg_loader, model, M=3, batch_size=2):
    C = model.output_size
    func_la = FunctionalLaplace(model, "regression", M, independent_outputs=False)
    func_la.n_outputs = C
    func_la.batch_size = batch_size

    func_la._init_K_MM()
    # Right now K_MM is initialized with torch.empty. To run this tests we
    #  must set it to zero.
    func_la.K_MM *= 0

    assert torch.allclose(torch.zeros(size=(M * C, M * C)), func_la.K_MM)

    func_la._store_K_batch(torch.ones(size=(4, 4)), 0, 0)
    assert torch.allclose(
        torch.tensor(
            [
                [1.0, 1.0, 1.0, 1.0, 0.0, 0.0],
                [1.0, 1.0, 1.0, 1.0, 0.0, 0.0],
                [1.0, 1.0, 1.0, 1.0, 0.0, 0.0],
                [1.0, 1.0, 1.0, 1.0, 0.0, 0.0],
                [0.0, 0.0, 0.0, 0.0, 0.0, 0.0],
                [0.0, 0.0, 0.0, 0.0, 0.0, 0.0],
            ]
        ),
        func_la.K_MM,
    )

    func_la._store_K_batch(torch.ones(size=(4, 2)), 0, 1)
    assert torch.allclose(
        torch.tensor(
            [
                [1.0, 1.0, 1.0, 1.0, 1.0, 1.0],
                [1.0, 1.0, 1.0, 1.0, 1.0, 1.0],
                [1.0, 1.0, 1.0, 1.0, 1.0, 1.0],
                [1.0, 1.0, 1.0, 1.0, 1.0, 1.0],
                [1.0, 1.0, 1.0, 1.0, 0.0, 0.0],
                [1.0, 1.0, 1.0, 1.0, 0.0, 0.0],
            ]
        ),
        func_la.K_MM,
    )

    func_la._store_K_batch(torch.ones(size=(2, 2)), 1, 1)
    assert torch.allclose(
        torch.tensor(
            [
                [1.0, 1.0, 1.0, 1.0, 1.0, 1.0],
                [1.0, 1.0, 1.0, 1.0, 1.0, 1.0],
                [1.0, 1.0, 1.0, 1.0, 1.0, 1.0],
                [1.0, 1.0, 1.0, 1.0, 1.0, 1.0],
                [1.0, 1.0, 1.0, 1.0, 1.0, 1.0],
                [1.0, 1.0, 1.0, 1.0, 1.0, 1.0],
            ]
        ),
        func_la.K_MM,
    )


def test_store_K_batch_block_diagonal_kernel(reg_loader, model, M=3, batch_size=2):
    C = model.output_size
    func_la = FunctionalLaplace(model, "regression", M, independent_outputs=True)
    func_la.n_outputs = C
    func_la.batch_size = batch_size

    def _check(expected_K_MM):
        for c in range(C):
            assert torch.allclose(expected_K_MM[c], func_la.K_MM[c])

    func_la._init_K_MM()
    # Right now K_MM is initialized with torch.empty. To run this tests we
    #  must set it to zero.
    func_la.K_MM = [0 * func_la.K_MM[i] for i in range(func_la.n_outputs)]

    expected = [torch.zeros(size=(M, M)) for _ in range(C)]
    _check(expected)

    func_la._store_K_batch(
        torch.cat([torch.ones(size=(2, 2, 1)), 2 * torch.ones(size=(2, 2, 1))], dim=2),
        0,
        0,
    )
    expected = [
        (c + 1) * torch.tensor([[1.0, 1.0, 0.0], [1.0, 1.0, 0.0], [0.0, 0.0, 0.0]])
        for c in range(C)
    ]
    _check(expected)

    func_la._store_K_batch(
        torch.cat([torch.ones(size=(2, 1, 1)), 2 * torch.ones(size=(2, 1, 1))], dim=2),
        0,
        1,
    )
    expected = [
        (c + 1) * torch.tensor([[1.0, 1.0, 1.0], [1.0, 1.0, 1.0], [1.0, 1.0, 0.0]])
        for c in range(C)
    ]
    _check(expected)

    func_la._store_K_batch(
        torch.cat([torch.ones(size=(1, 1, 1)), 2 * torch.ones(size=(1, 1, 1))], dim=2),
        1,
        1,
    )
    expected = [
        (c + 1) * torch.tensor([[1.0, 1.0, 1.0], [1.0, 1.0, 1.0], [1.0, 1.0, 1.0]])
        for c in range(C)
    ]
    _check(expected)


@pytest.mark.parametrize(
    "kernel_type,jacobians,jacobians_2,expected_full_kernel,expected_block_diagonal_kernel",
    [
        (
            "kernel_batch",
            torch.tensor(
                [[[1.0, 1.0, 1.0], [2.0, 2.0, 2.0]], [[1.0, 1.0, 1.0], [3.0, 3.0, 3.0]]]
            ),
            torch.tensor(
                [[[1.0, 1.0, 1.0], [2.0, 2.0, 2.0]], [[1.0, 1.0, 1.0], [3.0, 3.0, 3.0]]]
            ),
            torch.tensor(
                [
                    [3.0, 6.0, 3.0, 9.0],
                    [6.0, 12.0, 6.0, 18.0],
                    [3.0, 6.0, 3.0, 9.0],
                    [9.0, 18.0, 9.0, 27.0],
                ]
            ),
            torch.tensor([[[3.0, 12.0], [3.0, 18.0]], [[3.0, 18.0], [3.0, 27.0]]]),
        ),
        (
            "kernel_star",
            torch.tensor(
                [
                    [[1.0, 1.0, 1.0], [1.0, 1.0, 1.0]],
                    [[1.0, 1.0, 1.0], [2.0, 2.0, 2.0]],
                    [[1.0, 1.0, 1.0], [3.0, 3.0, 3.0]],
                ]
            ),
            torch.tensor(
                [
                    [[1.0, 1.0, 1.0], [1.0, 1.0, 1.0]],
                    [[1.0, 1.0, 1.0], [2.0, 2.0, 2.0]],
                    [[1.0, 1.0, 1.0], [3.0, 3.0, 3.0]],
                ]
            ),
            torch.tensor(
                [
                    [[3.0, 3.0], [3.0, 3.0]],
                    [[3.0, 6.0], [6.0, 12.0]],
                    [[3.0, 9.0], [9.0, 27.0]],
                ]
            ),
            torch.tensor([[3.0, 3.0], [3.0, 12.0], [3.0, 27.0]]),
        ),
        (
            "kernel_batch_star",
            torch.tensor(
                [[[1.0, 1.0, 1.0], [1.0, 1.0, 1.0]], [[0.5, 0.5, 0.5], [0.5, 0.5, 0.5]]]
            ),
            torch.tensor(
                [[[1.0, 1.0, 1.0], [2.0, 2.0, 2.0]], [[1.0, 1.0, 1.0], [3.0, 3.0, 3.0]]]
            ),
            torch.tensor(
                [
                    [[[3.0, 6.0], [3.0, 6.0]], [[3.0, 9.0], [3.0, 9.0]]],
                    [[[1.5, 3.0], [1.5, 3.0]], [[1.5, 4.5], [1.5, 4.5]]],
                ]
            ),
            torch.tensor([[[3.0, 6.0], [3.0, 9.0]], [[1.5, 3.0], [1.5, 4.5]]]),
        ),
    ],
)
def test_gp_kernel(
    mocker,
    reg_Xy,
    model,
    kernel_type,
    jacobians,
    jacobians_2,
    expected_full_kernel,
    expected_block_diagonal_kernel,
):
    X, y = reg_Xy
    func_la = FunctionalLaplace(
        model,
        "regression",
        n_subset=X.shape[0],
        prior_precision=1.0,
        independent_outputs=False,
    )
    func_la.prior_factor_sod = 1.0
    func_la.n_outputs = y.shape[-1]
    if kernel_type == "kernel_batch":
        kernel = func_la._kernel_batch
    elif kernel_type == "kernel_star":
        kernel = func_la._kernel_star
    elif kernel_type == "kernel_batch_star":
        kernel = func_la._kernel_batch_star
    else:
        raise ValueError

    # mocking jacobians
    def mock_jacobians(self, x):
        return jacobians_2, None

    mocker.patch("laplace.baselaplace.FunctionalLaplace._jacobians", mock_jacobians)

    #  mocking prior precision
    mocker.patch(
        "laplace.baselaplace.FunctionalLaplace.prior_precision_diag", torch.ones(3)
    )

    # X does not have an impact since we mock jacobians in mock_jacobians above
    if kernel_type == "kernel_star":
        full_kernel = kernel(jacobians)
    else:
        full_kernel = kernel(jacobians, X)

    assert torch.allclose(
        expected_full_kernel, full_kernel.to(expected_full_kernel.dtype)
    )

    func_la.independent_outputs = True

    if kernel_type == "kernel_star":
        block_diag_kernel = kernel(jacobians)
    else:
        block_diag_kernel = kernel(jacobians, X)
    assert torch.allclose(
        expected_block_diagonal_kernel,
        block_diag_kernel.to(expected_block_diagonal_kernel.dtype),
    )


<<<<<<< HEAD
def test_functional_samples(model, reg_loader):
    lap = FunctionalLaplace(model, "regression", n_subset=5)
    lap.fit(reg_loader)
    X, y = reg_loader.dataset.tensors
    f = model(X)

    generator = torch.Generator()

    fsamples_reg_glm = lap.functional_samples(
        X, pred_type="glm", n_samples=100, generator=generator.manual_seed(123)
    )
    assert fsamples_reg_glm.shape == torch.Size([100, f.shape[0], f.shape[1]])

    fsamples_reg_nn = lap.functional_samples(
        X, pred_type="nn", n_samples=100, generator=generator.manual_seed(123)
    )
    assert fsamples_reg_nn.shape == torch.Size([100, f.shape[0], f.shape[1]])

    # The samples should not be affected by the likelihood
    lap.likelihood = "classification"

    fsamples_clf_glm = lap.functional_samples(
        X, pred_type="glm", n_samples=100, generator=generator.manual_seed(123)
    )
    assert fsamples_clf_glm.shape == torch.Size([100, f.shape[0], f.shape[1]])
    assert torch.allclose(fsamples_clf_glm, fsamples_reg_glm)

    fsamples_clf_nn = lap.functional_samples(
        X, pred_type="nn", n_samples=100, generator=generator.manual_seed(123)
    )
    assert fsamples_clf_nn.shape == torch.Size([100, f.shape[0], f.shape[1]])
    assert torch.allclose(fsamples_clf_nn, fsamples_reg_nn)
=======
def test_functional_fit_y_shape(model_1d, reg_loader_1d, reg_loader_1d_flat):
    la = FunctionalLaplace(model_1d, "regression", 10, independent_outputs=False)
    la.fit(reg_loader_1d)

    la2 = FunctionalLaplace(model_1d, "regression", 10, independent_outputs=False)

    with pytest.raises(ValueError):
        la2.fit(reg_loader_1d_flat)
>>>>>>> 6b0618ae
<|MERGE_RESOLUTION|>--- conflicted
+++ resolved
@@ -314,7 +314,6 @@
     )
 
 
-<<<<<<< HEAD
 def test_functional_samples(model, reg_loader):
     lap = FunctionalLaplace(model, "regression", n_subset=5)
     lap.fit(reg_loader)
@@ -347,7 +346,8 @@
     )
     assert fsamples_clf_nn.shape == torch.Size([100, f.shape[0], f.shape[1]])
     assert torch.allclose(fsamples_clf_nn, fsamples_reg_nn)
-=======
+
+
 def test_functional_fit_y_shape(model_1d, reg_loader_1d, reg_loader_1d_flat):
     la = FunctionalLaplace(model_1d, "regression", 10, independent_outputs=False)
     la.fit(reg_loader_1d)
@@ -355,5 +355,4 @@
     la2 = FunctionalLaplace(model_1d, "regression", 10, independent_outputs=False)
 
     with pytest.raises(ValueError):
-        la2.fit(reg_loader_1d_flat)
->>>>>>> 6b0618ae
+        la2.fit(reg_loader_1d_flat)