--- conflicted
+++ resolved
@@ -8,13 +8,8 @@
 from torch.distributions import Normal, Categorical
 from torchvision.models import wide_resnet50_2
 
-<<<<<<< HEAD
-from laplace.lllaplace import LLLaplace, FullLLLaplace, KronLLLaplace, DiagLLLaplace, FunctionalLLLaplace
-from laplace.feature_extractor import FeatureExtractor
-=======
-from laplace.lllaplace import FullLLLaplace, KronLLLaplace, DiagLLLaplace
+from laplace.lllaplace import FullLLLaplace, KronLLLaplace, DiagLLLaplace, FunctionalLLLaplace
 from laplace.utils import FeatureExtractor
->>>>>>> 556475cb
 from tests.utils import jacobians_naive
 
 
@@ -51,7 +46,7 @@
     return DataLoader(TensorDataset(X, y), batch_size=3)
 
 
-@pytest.mark.parametrize('laplace', flavors)
+@pytest.mark.parametrize('laplace', flavors_parametric)
 def test_laplace_init(laplace, model):
     lap = laplace(model, 'classification', last_layer_name='1')
     assert torch.allclose(lap.mean, lap.prior_mean)
@@ -67,7 +62,7 @@
                 assert torch.allclose(k1, k2)
 
 
-@pytest.mark.parametrize('laplace', flavors)
+@pytest.mark.parametrize('laplace', flavors_parametric)
 def test_laplace_init_nollname(laplace, model):
     lap = laplace(model, 'classification')
     assert lap.mean is None
@@ -90,7 +85,7 @@
                 assert torch.allclose(k1, k2)
 
 
-@pytest.mark.parametrize('laplace', flavors)
+@pytest.mark.parametrize('laplace', flavors_parametric)
 def test_laplace_large_init_nollname(laplace, large_model):
     lap = laplace(large_model, 'classification')
     assert lap.mean is None
