--- conflicted
+++ resolved
@@ -10,15 +10,10 @@
 from torch.nn.utils import parameters_to_vector
 from torchmetrics import Metric
 
-<<<<<<< HEAD
 from collections import UserDict
 import math
 from torch.utils.data import Sampler
 
-
-__all__ = ['get_nll', 'validate', 'parameters_per_layer', 'invsqrt_precision', 'kron',
-           'diagonal_add_scalar', 'symeig', 'block_diag', 'expand_prior_precision', 'SoDSampler']
-=======
 __all__ = [
     "get_nll",
     "validate",
@@ -29,8 +24,9 @@
     "symeig",
     "block_diag",
     "expand_prior_precision",
+    "SoDSampler"
 ]
->>>>>>> 7763a523
+
 
 
 def get_nll(out_dist, targets):
