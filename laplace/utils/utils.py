from __future__ import annotations
import logging
<<<<<<< HEAD
from typing import Callable, Union
=======
from collections.abc import MutableMapping
from typing import Union

>>>>>>> 2aade442
import numpy as np
import torch
from torch import nn
import torch.nn.functional as F
from torch.distributions.multivariate_normal import _precision_to_scale_tril
<<<<<<< HEAD
from torch.utils.data import DataLoader
from torchmetrics import Metric
from collections import UserDict

import torchmetrics

import laplace.baselaplace
from laplace.utils.enums import LinkApprox, PredType, PriorStructure
=======
from torch.nn import BatchNorm1d, BatchNorm2d, BatchNorm3d
from torch.nn.utils import parameters_to_vector
from torchmetrics import Metric

__all__ = [
    "get_nll",
    "validate",
    "parameters_per_layer",
    "invsqrt_precision",
    "kron",
    "diagonal_add_scalar",
    "symeig",
    "block_diag",
    "expand_prior_precision",
]
>>>>>>> 2aade442

__all__ = [
    'get_nll',
    'validate',
    'parameters_per_layer',
    'invsqrt_precision',
    'kron',
    'diagonal_add_scalar',
    'symeig',
    'block_diag',
    'expand_prior_precision',
]


def get_nll(out_dist: torch.Tensor, targets: torch.Tensor) -> torch.Tensor:
    return F.nll_loss(torch.log(out_dist), targets)


@torch.no_grad()
def validate(
<<<<<<< HEAD
    laplace: laplace.baselaplace.BaseLaplace,
    val_loader: DataLoader,
    loss: torchmetrics.Metric
    | Callable[[torch.Tensor, torch.Tensor], torch.Tensor]
    | Callable[[torch.Tensor, torch.Tensor, torch.Tensor], torch.Tensor],
    pred_type: PredType | str = PredType.GLM,
    link_approx: LinkApprox | str = LinkApprox.PROBIT,
    n_samples: int = 100,
    loss_with_var: int = False,
=======
    laplace,
    val_loader,
    loss,
    pred_type="glm",
    link_approx="probit",
    n_samples=100,
    loss_with_var=False,
    dict_key_y="labels",
>>>>>>> 2aade442
) -> float:
    laplace.model.eval()
    assert callable(loss) or isinstance(loss, Metric)
    is_offline = not isinstance(loss, Metric)

    if is_offline:
        output_means, output_vars = list(), list()
        targets = list()

    for data in val_loader:
        if isinstance(data, MutableMapping):
            X, y = data, data[dict_key_y]
        else:
            X, y = data
            X = X.to(laplace._device)
        y = y.to(laplace._device)
        out = laplace(
            X, pred_type=pred_type, link_approx=link_approx, n_samples=n_samples
        )

        if type(out) == tuple:
            if is_offline:
                output_means.append(out[0])
                output_vars.append(out[1])
                targets.append(y)
            else:
                loss.update(*out, y)
        else:
            if is_offline:
                output_means.append(out)
                targets.append(y)
            else:
                loss.update(out, y)

    if is_offline:
        if len(output_vars) == 0:
            preds, targets = torch.cat(output_means, dim=0), torch.cat(targets, dim=0)
            return loss(preds, targets).item()

        means, variances = torch.cat(output_means, dim=0), torch.cat(output_vars, dim=0)
        targets = torch.cat(targets, dim=0)
        return loss(means, variances, targets).item()
    else:
        return loss.compute().item()


def parameters_per_layer(model: nn.Module) -> list[int]:
    """Get number of parameters per layer.

    Parameters
    ----------
    model : torch.nn.Module

    Returns
    -------
    params_per_layer : list[int]
    """
    return [np.prod(p.shape) for p in model.parameters()]


def invsqrt_precision(M: torch.Tensor) -> torch.Tensor:
    """Compute ``M^{-0.5}`` as a tridiagonal matrix.

    Parameters
    ----------
    M : torch.Tensor

    Returns
    -------
    M_invsqrt : torch.Tensor
    """
    return _precision_to_scale_tril(M)


<<<<<<< HEAD
def _is_batchnorm(module: nn.Module) -> bool:
    if (
        isinstance(module, BatchNorm1d)
        or isinstance(module, BatchNorm2d)
        or isinstance(module, BatchNorm3d)
    ):
=======
def _is_batchnorm(module):
    if isinstance(module, (BatchNorm1d, BatchNorm2d, BatchNorm3d)):
>>>>>>> 2aade442
        return True
    return False


def _is_valid_scalar(scalar: float | int | torch.Tensor) -> bool:
    if np.isscalar(scalar) and np.isreal(scalar):
        return True
    elif torch.is_tensor(scalar) and scalar.ndim <= 1:
        if scalar.ndim == 1 and len(scalar) != 1:
            return False
        return True
    return False


def kron(t1: torch.Tensor, t2: torch.Tensor) -> torch.Tensor:
    """Computes the Kronecker product between two tensors.

    Parameters
    ----------
    t1 : torch.Tensor
    t2 : torch.Tensor

    Returns
    -------
    kron_product : torch.Tensor
    """
    t1_height, t1_width = t1.size()
    t2_height, t2_width = t2.size()
    out_height = t1_height * t2_height
    out_width = t1_width * t2_width

    tiled_t2 = t2.repeat(t1_height, t1_width)
    expanded_t1 = (
        t1.unsqueeze(2)
        .unsqueeze(3)
        .repeat(1, t2_height, t2_width, 1)
        .view(out_height, out_width)
    )

    return expanded_t1 * tiled_t2


def diagonal_add_scalar(X: torch.Tensor, value: torch.Tensor) -> torch.Tensor:
    """Add scalar value `value` to diagonal of `X`.

    Parameters
    ----------
    X : torch.Tensor
    value : torch.Tensor or float

    Returns
    -------
    X_add_scalar : torch.Tensor
    """
<<<<<<< HEAD
    indices = torch.LongTensor([[i, i] for i in range(X.shape[0])], device=X.device)
=======
    if not X.device == torch.device("cpu"):
        indices = torch.cuda.LongTensor([[i, i] for i in range(X.shape[0])])
    else:
        indices = torch.LongTensor([[i, i] for i in range(X.shape[0])])
>>>>>>> 2aade442
    values = X.new_ones(X.shape[0]).mul(value)
    return X.index_put(tuple(indices.t()), values, accumulate=True)


def symeig(M: torch.Tensor) -> tuple[torch.Tensor, torch.Tensor]:
    """Symetric eigendecomposition avoiding failure cases by
    adding and removing jitter to the diagonal.

    Parameters
    ----------
    M : torch.Tensor

    Returns
    -------
    L : torch.Tensor
        eigenvalues
    W : torch.Tensor
        eigenvectors
    """
    try:
        L, W = torch.linalg.eigh(M, UPLO="U")
    except RuntimeError:  # did not converge
        logging.info("SYMEIG: adding jitter, did not converge.")
        # use W L W^T + I = W (L + I) W^T
        M = M + torch.eye(M.shape[0], device=M.device)
        try:
<<<<<<< HEAD
            L, W = torch.linalg.eigh(M, UPLO='U')
=======
            L, W = torch.linalg.eigh(M, UPLO="U")
>>>>>>> 2aade442
            L -= 1.0
        except RuntimeError:
            stats = f"diag: {M.diagonal()}, max: {M.abs().max()}, "
            stats = stats + f"min: {M.abs().min()}, mean: {M.abs().mean()}"
            logging.info(f"SYMEIG: adding jitter failed. Stats: {stats}")
            exit()
    # eigenvalues of symeig at least 0
    L = L.clamp(min=0.0)
    L = torch.nan_to_num(L)
    W = torch.nan_to_num(W)
    return L, W


def block_diag(blocks: list[torch.Tensor]) -> torch.Tensor:
    """Compose block-diagonal matrix of individual blocks.

    Parameters
    ----------
    blocks : list[torch.Tensor]

    Returns
    -------
    M : torch.Tensor
    """
    P = sum([b.shape[0] for b in blocks])
    M = torch.zeros(P, P, dtype=blocks[0].dtype, device=blocks[0].device)
    p_cur = 0
    for block in blocks:
        p_block = block.shape[0]
        M[p_cur : p_cur + p_block, p_cur : p_cur + p_block] = block
        p_cur += p_block
    return M


def expand_prior_precision(prior_prec: torch.Tensor, model: nn.Module) -> torch.Tensor:
    """Expand prior precision to match the shape of the model parameters.

    Parameters
    ----------
    prior_prec : torch.Tensor 1-dimensional
        prior precision
    model : torch.nn.Module
        torch model with parameters that are regularized by prior_prec

    Returns
    -------
    expanded_prior_prec : torch.Tensor
        expanded prior precision has the same shape as model parameters
    """
    trainable_params = [p for p in model.parameters() if p.requires_grad]
    theta = parameters_to_vector(trainable_params)
    device, P = theta.device, len(theta)
    assert prior_prec.ndim == 1
    if len(prior_prec) == 1:  # scalar
        return torch.ones(P, device=device) * prior_prec
    elif len(prior_prec) == P:  # full diagonal
        return prior_prec.to(device)
    else:
        return torch.cat(
            [
                delta * torch.ones_like(m).flatten()
                for delta, m in zip(prior_prec, trainable_params)
            ]
        )


def fix_prior_prec_structure(
<<<<<<< HEAD
    prior_prec_init: torch.Tensor,
    prior_structure: PriorStructure | str,
    n_layers: int,
    n_params: int,
    device: torch.device,
) -> torch.Tensor:
    """Create a tensor of prior precision with the correct shape, depending on the
    choice of the prior structure type.

    Parameters
    ----------
    prior_prec_init: torch.Tensor
        the initial prior precision tensor (could be scalar)
    prior_structure: PriorStructure | str
        the choice of the prior structure type
    n_layers: int
    n_params: int
    device: torch.device

    Returns
    -------
    correct_prior_precision: torch.Tensor
    """
    if prior_structure == PriorStructure.SCALAR:
        prior_prec_init = torch.full((1,), prior_prec_init, device=device)
    elif prior_structure == PriorStructure.LAYERWISE:
        prior_prec_init = torch.full((n_layers,), prior_prec_init, device=device)
    elif prior_structure == PriorStructure.DIAG:
=======
    prior_prec_init, prior_structure, n_layers, n_params, device
):
    if prior_structure == "scalar":
        prior_prec_init = torch.full((1,), prior_prec_init, device=device)
    elif prior_structure == "layerwise":
        prior_prec_init = torch.full((n_layers,), prior_prec_init, device=device)
    elif prior_structure == "diag":
>>>>>>> 2aade442
        prior_prec_init = torch.full((n_params,), prior_prec_init, device=device)
    else:
        raise ValueError(f"Invalid prior structure {prior_structure}.")
    return prior_prec_init


def normal_samples(
    mean: torch.Tensor,
    var: torch.Tensor,
    n_samples: int,
    generator: torch.Generator | None = None,
) -> torch.Tensor:
    """Produce samples from a batch of Normal distributions either parameterized
    by a diagonal or full covariance given by `var`.

    Parameters
    ----------
    mean : torch.Tensor
        `(batch_size, output_dim)`
    var : torch.Tensor
        (co)variance of the Normal distribution
        `(batch_size, output_dim, output_dim)` or `(batch_size, output_dim)`
    generator : torch.Generator
        random number generator
    """
    assert mean.ndim == 2, "Invalid input shape of mean, should be 2-dimensional."
    _, output_dim = mean.shape
    randn_samples = torch.randn(
        (output_dim, n_samples),
        device=mean.device,
        dtype=mean.dtype,
        generator=generator,
    )

    if mean.shape == var.shape:
        # diagonal covariance
        scaled_samples = var.sqrt().unsqueeze(-1) * randn_samples.unsqueeze(0)
        return (mean.unsqueeze(-1) + scaled_samples).permute((2, 0, 1))
    elif mean.shape == var.shape[:2] and var.shape[-1] == mean.shape[1]:
        # full covariance
        scale = torch.linalg.cholesky(var)
        scaled_samples = torch.matmul(
            scale, randn_samples.unsqueeze(0)
        )  # expand batch dim
        return (mean.unsqueeze(-1) + scaled_samples).permute((2, 0, 1))
    else:
        raise ValueError("Invalid input shapes.")<|MERGE_RESOLUTION|>--- conflicted
+++ resolved
@@ -1,30 +1,22 @@
 from __future__ import annotations
+
 import logging
-<<<<<<< HEAD
-from typing import Callable, Union
-=======
 from collections.abc import MutableMapping
-from typing import Union
-
->>>>>>> 2aade442
+from typing import Callable
+
 import numpy as np
 import torch
+import torch.nn.functional as F
+import torchmetrics
 from torch import nn
-import torch.nn.functional as F
 from torch.distributions.multivariate_normal import _precision_to_scale_tril
-<<<<<<< HEAD
+from torch.nn import BatchNorm1d, BatchNorm2d, BatchNorm3d
+from torch.nn.utils import parameters_to_vector
 from torch.utils.data import DataLoader
 from torchmetrics import Metric
-from collections import UserDict
-
-import torchmetrics
-
-import laplace.baselaplace
+
+import laplace
 from laplace.utils.enums import LinkApprox, PredType, PriorStructure
-=======
-from torch.nn import BatchNorm1d, BatchNorm2d, BatchNorm3d
-from torch.nn.utils import parameters_to_vector
-from torchmetrics import Metric
 
 __all__ = [
     "get_nll",
@@ -37,19 +29,6 @@
     "block_diag",
     "expand_prior_precision",
 ]
->>>>>>> 2aade442
-
-__all__ = [
-    'get_nll',
-    'validate',
-    'parameters_per_layer',
-    'invsqrt_precision',
-    'kron',
-    'diagonal_add_scalar',
-    'symeig',
-    'block_diag',
-    'expand_prior_precision',
-]
 
 
 def get_nll(out_dist: torch.Tensor, targets: torch.Tensor) -> torch.Tensor:
@@ -58,7 +37,6 @@
 
 @torch.no_grad()
 def validate(
-<<<<<<< HEAD
     laplace: laplace.baselaplace.BaseLaplace,
     val_loader: DataLoader,
     loss: torchmetrics.Metric
@@ -68,16 +46,7 @@
     link_approx: LinkApprox | str = LinkApprox.PROBIT,
     n_samples: int = 100,
     loss_with_var: int = False,
-=======
-    laplace,
-    val_loader,
-    loss,
-    pred_type="glm",
-    link_approx="probit",
-    n_samples=100,
-    loss_with_var=False,
-    dict_key_y="labels",
->>>>>>> 2aade442
+    dict_key_y: str = "labels",
 ) -> float:
     laplace.model.eval()
     assert callable(loss) or isinstance(loss, Metric)
@@ -152,17 +121,8 @@
     return _precision_to_scale_tril(M)
 
 
-<<<<<<< HEAD
 def _is_batchnorm(module: nn.Module) -> bool:
-    if (
-        isinstance(module, BatchNorm1d)
-        or isinstance(module, BatchNorm2d)
-        or isinstance(module, BatchNorm3d)
-    ):
-=======
-def _is_batchnorm(module):
     if isinstance(module, (BatchNorm1d, BatchNorm2d, BatchNorm3d)):
->>>>>>> 2aade442
         return True
     return False
 
@@ -217,14 +177,7 @@
     -------
     X_add_scalar : torch.Tensor
     """
-<<<<<<< HEAD
     indices = torch.LongTensor([[i, i] for i in range(X.shape[0])], device=X.device)
-=======
-    if not X.device == torch.device("cpu"):
-        indices = torch.cuda.LongTensor([[i, i] for i in range(X.shape[0])])
-    else:
-        indices = torch.LongTensor([[i, i] for i in range(X.shape[0])])
->>>>>>> 2aade442
     values = X.new_ones(X.shape[0]).mul(value)
     return X.index_put(tuple(indices.t()), values, accumulate=True)
 
@@ -251,11 +204,7 @@
         # use W L W^T + I = W (L + I) W^T
         M = M + torch.eye(M.shape[0], device=M.device)
         try:
-<<<<<<< HEAD
-            L, W = torch.linalg.eigh(M, UPLO='U')
-=======
             L, W = torch.linalg.eigh(M, UPLO="U")
->>>>>>> 2aade442
             L -= 1.0
         except RuntimeError:
             stats = f"diag: {M.diagonal()}, max: {M.abs().max()}, "
@@ -323,7 +272,6 @@
 
 
 def fix_prior_prec_structure(
-<<<<<<< HEAD
     prior_prec_init: torch.Tensor,
     prior_structure: PriorStructure | str,
     n_layers: int,
@@ -352,15 +300,6 @@
     elif prior_structure == PriorStructure.LAYERWISE:
         prior_prec_init = torch.full((n_layers,), prior_prec_init, device=device)
     elif prior_structure == PriorStructure.DIAG:
-=======
-    prior_prec_init, prior_structure, n_layers, n_params, device
-):
-    if prior_structure == "scalar":
-        prior_prec_init = torch.full((1,), prior_prec_init, device=device)
-    elif prior_structure == "layerwise":
-        prior_prec_init = torch.full((n_layers,), prior_prec_init, device=device)
-    elif prior_structure == "diag":
->>>>>>> 2aade442
         prior_prec_init = torch.full((n_params,), prior_prec_init, device=device)
     else:
         raise ValueError(f"Invalid prior structure {prior_structure}.")
