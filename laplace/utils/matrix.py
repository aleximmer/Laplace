from math import pow
import torch
import numpy as np
from typing import Union
import opt_einsum as oe 

from laplace.utils import _is_valid_scalar, symeig, kron, block_diag


__all__ = ['Kron', 'KronDecomposed']


class Kron:
    """Kronecker factored approximate curvature representation for a corresponding
    neural network.
    Each element in `kfacs` is either a tuple or single matrix.
    A tuple represents two Kronecker factors \\(Q\\), and \\(H\\) and a single element
    is just a full block Hessian approximation.

    Parameters
    ----------
    kfacs : list[Tuple]
        each element in the list is a Tuple of two Kronecker factors Q, H
        or a single matrix approximating the Hessian (in case of bias, for example)
    """
    def __init__(self, kfacs):
        self.kfacs = kfacs

    @classmethod
    def init_from_model(cls, model, device):
        """Initialize Kronecker factors based on a models architecture.

        Parameters
        ----------
        model : nn.Module or iterable of parameters, e.g. model.parameters()
        device : torch.device

        Returns
        -------
        kron : Kron
        """
        if isinstance(model, torch.nn.Module):
            params = model.parameters()
        else:
            params = model

        kfacs = list()
        for p in params:
            if p.ndim == 1:  # bias
                kfacs.append([0.])
            elif 4 >= p.ndim >= 2:  # fully connected or embedding or conv
                kfacs.append([0., 0.])
            else:
                raise ValueError('Invalid parameter shape in network.')
        return cls(kfacs)

    def __add__(self, other):
        """Add up Kronecker factors `self` and `other`.

        Parameters
        ----------
        other : Kron

        Returns
        -------
        kron : Kron
        """
        if not isinstance(other, Kron):
            raise ValueError('Can only add Kron to Kron.')

        kfacs = [[Hi + Hj for Hi, Hj in zip(Fi, Fj)]
                 for Fi, Fj in zip(self.kfacs, other.kfacs)]
        return Kron(kfacs)

    def __mul__(self, scalar: Union[float, torch.Tensor]):
        """Multiply all Kronecker factors by scalar.
        The multiplication is distributed across the number of factors
        using `pow(scalar, 1 / len(F))`. `len(F)` is either `1` or `2`.

        Parameters
        ----------
        scalar : float, torch.Tensor

        Returns
        -------
        kron : Kron
        """
        if not _is_valid_scalar(scalar):
            raise ValueError('Input not valid python or torch scalar.')

        # distribute factors evenly so that each group is multiplied by factor
        kfacs = [[pow(scalar, 1/len(F)) * Hi for Hi in F] for F in self.kfacs]
        return Kron(kfacs)

    def __len__(self):
        return len(self.kfacs)

    def decompose(self, damping=False):
        """Eigendecompose Kronecker factors and turn into `KronDecomposed`.
        Parameters
        ----------
        damping : bool
            use damping

        Returns
        -------
        kron_decomposed : KronDecomposed
        """
        eigvecs, eigvals = list(), list()
        for F in self.kfacs:
            Qs, ls = list(), list()
            for Hi in F:
                if Hi.ndim > 1:
                    # Dense Kronecker factor.
                    l, Q = symeig(Hi)
                else:
                    # Diagonal Kronecker factor.
                    l = Hi
                    # This might be too memory intensive since len(Hi) can be large.
                    Q = torch.eye(len(Hi), dtype=Hi.dtype, device=Hi.device)
                Qs.append(Q)
                ls.append(l)
            eigvecs.append(Qs)
            eigvals.append(ls)
        return KronDecomposed(eigvecs, eigvals, damping=damping)

    def _bmm(self, W: torch.Tensor) -> torch.Tensor:
        """Implementation of `bmm` which casts the parameters to the right shape.

        Parameters
        ----------
        W : torch.Tensor
            matrix `(batch, classes, params)`

        Returns
        -------
        SW : torch.Tensor
            result `(batch, classes, params)`
        """
        # self @ W[batch, k, params]
        assert len(W.size()) == 3
        B, K, P = W.size()
        W = W.reshape(B * K, P)
        cur_p = 0
        SW = list()
        for Fs in self.kfacs:
            if len(Fs) == 1:
                Q = Fs[0]
                p = len(Q)
                W_p = W[:, cur_p:cur_p+p].T
                SW.append((Q @ W_p).T if Q.ndim > 1 else (Q.view(-1, 1) * W_p).T)
                cur_p += p
            elif len(Fs) == 2:
                Q, H = Fs
                p_in, p_out = len(Q), len(H)
                p = p_in * p_out
                W_p = W[:, cur_p:cur_p+p].reshape(B * K, p_in, p_out)
                QW_p= Q @ W_p if Q.ndim > 1 else Q.view(-1, 1) * W_p
                QW_pHt = QW_p @ H.T if H.ndim > 1 else QW_p * H.view(1, -1)
                SW.append(QW_pHt.reshape(B * K, p_in * p_out))
                cur_p += p
            else:
                raise AttributeError('Shape mismatch')
        SW = torch.cat(SW, dim=1).reshape(B, K, P)
        return SW

    def bmm(self, W: torch.Tensor, exponent: float = 1) -> torch.Tensor:
        """Batched matrix multiplication with the Kronecker factors.
        If Kron is `H`, we compute `H @ W`.
        This is useful for computing the predictive or a regularization
        based on Kronecker factors as in continual learning.

        Parameters
        ----------
        W : torch.Tensor
            matrix `(batch, classes, params)`
        exponent: float, default=1
            only can be `1` for Kron, requires `KronDecomposed` for other
            exponent values of the Kronecker factors.

        Returns
        -------
        SW : torch.Tensor
            result `(batch, classes, params)`
        """
        if exponent != 1:
            raise ValueError('Only supported after decomposition.')
        if W.ndim == 1:
            return self._bmm(W.unsqueeze(0).unsqueeze(0)).squeeze()
        elif W.ndim == 2:
            return self._bmm(W.unsqueeze(1)).squeeze()
        elif W.ndim == 3:
            return self._bmm(W)
        else:
            raise ValueError('Invalid shape for W')

    def logdet(self) -> torch.Tensor:
        """Compute log determinant of the Kronecker factors and sums them up.
        This corresponds to the log determinant of the entire Hessian approximation.

        Returns
        -------
        logdet : torch.Tensor
        """
        logdet = 0
        for F in self.kfacs:
            if len(F) == 1:
                logdet += F[0].logdet() if F[0].ndim > 1 else F[0].log().sum()
            else:  # len(F) == 2
                Hi, Hj = F
                p_in, p_out = len(Hi), len(Hj)
                logdet += p_out * Hi.logdet() if Hi.ndim > 1 else p_out * Hi.log().sum()
                logdet += p_in * Hj.logdet() if Hj.ndim > 1 else p_in * Hj.log().sum()
        return logdet

    def diag(self) -> torch.Tensor:
        """Extract diagonal of the entire Kronecker factorization.

        Returns
        -------
        diag : torch.Tensor
        """
        diags = list()
        for F in self.kfacs:
            F0 = F[0].diag() if F[0].ndim > 1 else F[0]
            if len(F) == 1:
                diags.append(F0)
            else:
<<<<<<< HEAD
                F1 = F[1].diag() if F[1].ndim > 1 else F[1]
                diags.append(torch.outer(F0, F1).flatten())
=======
                diags.append(torch.outer(F[0].diagonal(), F[1].diagonal()).flatten())
>>>>>>> f6af7366
        return torch.cat(diags)

    def to_matrix(self) -> torch.Tensor:
        """Make the Kronecker factorization dense by computing the kronecker product.
        Warning: this should only be used for testing purposes as it will allocate
        large amounts of memory for big architectures.

        Returns
        -------
        block_diag : torch.Tensor
        """
        blocks = list()
        for F in self.kfacs:
            F0 = F[0] if F[0].ndim > 1 else F[0].diag()
            if len(F) == 1:
                blocks.append(F0)
            else:
                F1 = F[1] if F[1].ndim > 1 else F[1].diag()
                blocks.append(kron(F0, F1))
        return block_diag(blocks)

    # for commutative operations
    __radd__ = __add__
    __rmul__ = __mul__


class KronDecomposed:
    """Decomposed Kronecker factored approximate curvature representation
    for a corresponding neural network.
    Each matrix in `Kron` is decomposed to obtain `KronDecomposed`.
    Front-loading decomposition allows cheap repeated computation
    of inverses and log determinants.
    In contrast to `Kron`, we can add scalar or layerwise scalars but
    we cannot add other `Kron` or `KronDecomposed` anymore.

    Parameters
    ----------
    eigenvectors : list[Tuple[torch.Tensor]]
        eigenvectors corresponding to matrices in a corresponding `Kron`
    eigenvalues : list[Tuple[torch.Tensor]]
        eigenvalues corresponding to matrices in a corresponding `Kron`
    deltas : torch.Tensor
        addend for each group of Kronecker factors representing, for example,
        a prior precision
    dampen : bool, default=False
        use dampen approximation mixing prior and Kron partially multiplicatively
    """

    def __init__(self, eigenvectors, eigenvalues, deltas=None, damping=False):
        self.eigenvectors = eigenvectors
        self.eigenvalues = eigenvalues
        device = eigenvectors[0][0].device
        if deltas is None:
            self.deltas = torch.zeros(len(self), device=device)
        else:
            self._check_deltas(deltas)
            self.deltas = deltas
        self.damping = damping

    def detach(self):
        self.deltas = self.deltas.detach()
        return self

    def _check_deltas(self, deltas: torch.Tensor):
        if not isinstance(deltas, torch.Tensor):
            raise ValueError('Can only add torch.Tensor to KronDecomposed.')

        if (deltas.ndim == 0  # scalar
            or (deltas.ndim == 1  # vector of length 1 or len(self)
                and (len(deltas) == 1 or len(deltas) == len(self)))):
            return
        else:
            raise ValueError('Invalid shape of delta added to KronDecomposed.')

    def __add__(self, deltas: torch.Tensor):
        """Add scalar per layer or only scalar to Kronecker factors.

        Parameters
        ----------
        deltas : torch.Tensor
            either same length as `eigenvalues` or scalar.

        Returns
        -------
        kron : KronDecomposed
        """
        self._check_deltas(deltas)
        return KronDecomposed(self.eigenvectors, self.eigenvalues, self.deltas + deltas)

    def __mul__(self, scalar):
        """Multiply by a scalar by changing the eigenvalues.
        Same as for the case of `Kron`.

        Parameters
        ----------
        scalar : torch.Tensor or float

        Returns
        -------
        kron : KronDecomposed
        """
        if not _is_valid_scalar(scalar):
            raise ValueError('Invalid argument, can only multiply Kron with scalar.')

        eigenvalues = [[pow(scalar, 1/len(ls)) * l for l in ls] for ls in self.eigenvalues]
        return KronDecomposed(self.eigenvectors, eigenvalues, self.deltas)

    def __len__(self) -> int:
        return len(self.eigenvalues)

    def logdet(self) -> torch.Tensor:
        """Compute log determinant of the Kronecker factors and sums them up.
        This corresponds to the log determinant of the entire Hessian approximation.
        In contrast to `Kron.logdet()`, additive `deltas` corresponding to prior
        precisions are added.

        Returns
        -------
        logdet : torch.Tensor
        """
        logdet = 0
        for ls, delta in zip(self.eigenvalues, self.deltas):
            if len(ls) == 1:  # not KFAC just full
                logdet += torch.log(ls[0] + delta).sum()
            elif len(ls) == 2:
                l1, l2 = ls
                if self.damping:
                    l1d, l2d = l1 + torch.sqrt(delta), l2 + torch.sqrt(delta)
                    logdet += torch.log(torch.outer(l1d, l2d)).sum()
                else:
                    logdet += torch.log(torch.outer(l1, l2) + delta).sum()
            else:
                raise ValueError('Too many Kronecker factors. Something went wrong.')
        return logdet

    def _bmm(self, W: torch.Tensor, exponent: float = -1) -> torch.Tensor:
        """Implementation of `bmm`, i.e., `self ** exponent @ W`.

        Parameters
        ----------
        W : torch.Tensor
            matrix `(batch, classes, params)`
        exponent : float
            exponent on `self`

        Returns
        -------
        SW : torch.Tensor
            result `(batch, classes, params)`
        """
        # self @ W[batch, k, params]
        assert len(W.size()) == 3
        B, K, P = W.size()
        W = W.reshape(B * K, P)
        cur_p = 0
        SW = list()
        for ls, Qs, delta in zip(self.eigenvalues, self.eigenvectors, self.deltas):
            if len(ls) == 1:
                Q, l, p = Qs[0], ls[0], len(ls[0])
                ldelta_exp = torch.pow(l + delta, exponent).reshape(-1, 1)
                W_p = W[:, cur_p:cur_p+p].T
                SW.append((Q @ (ldelta_exp * (Q.T @ W_p))).T)
                cur_p += p
            elif len(ls) == 2:
                Q1, Q2 = Qs
                l1, l2 = ls
                p = len(l1) * len(l2)
                if self.damping:
                    l1d, l2d = l1 + torch.sqrt(delta), l2 + torch.sqrt(delta)
                    ldelta_exp = torch.pow(torch.outer(l1d, l2d), exponent).unsqueeze(0)
                else:
                    ldelta_exp = torch.pow(torch.outer(l1, l2) + delta, exponent).unsqueeze(0)
                p_in, p_out = len(l1), len(l2)
                W_p = W[:, cur_p:cur_p+p].reshape(B * K, p_in, p_out)
                W_p = (Q1.T @ W_p @ Q2) * ldelta_exp
                W_p = Q1 @ W_p @ Q2.T
                SW.append(W_p.reshape(B * K, p_in * p_out))
                cur_p += p
            else:
                raise AttributeError('Shape mismatch')
        SW = torch.cat(SW, dim=1).reshape(B, K, P)
        return SW

    def inv_square_form(self, W: torch.Tensor) -> torch.Tensor:
        # W either Batch x K x params or Batch x params
        SW = self._bmm(W, exponent=-1)
        return torch.bmm(W, SW.transpose(1, 2))

    def bmm(self, W: torch.Tensor, exponent: float = -1) -> torch.Tensor:
        """Batched matrix multiplication with the decomposed Kronecker factors.
        This is useful for computing the predictive or a regularization loss.
        Compared to `Kron.bmm`, a prior can be added here in form of `deltas`
        and the exponent can be other than just 1.
        Computes \\(H^{exponent} W\\).

        Parameters
        ----------
        W : torch.Tensor
            matrix `(batch, classes, params)`
        exponent: float, default=1

        Returns
        -------
        SW : torch.Tensor
            result `(batch, classes, params)`
        """
        if W.ndim == 1:
            return self._bmm(W.unsqueeze(0).unsqueeze(0), exponent).squeeze()
        elif W.ndim == 2:
            return self._bmm(W.unsqueeze(1), exponent).squeeze()
        elif W.ndim == 3:
            return self._bmm(W, exponent)
        else:
            raise ValueError('Invalid shape for W')

    def diag(self, exponent: float = 1) -> torch.Tensor:
        """Extract diagonal of the entire decomposed Kronecker factorization.

        Parameters
        ----------
        exponent: float, default=1
            exponent of the Kronecker factorization

        Returns
        -------
        diag : torch.Tensor
        """
        diags = list()
        for Qs, ls, delta in zip(self.eigenvectors, self.eigenvalues, self.deltas):
            if len(ls) == 1:
                Ql = Qs[0] * torch.pow(ls[0] + delta, exponent).reshape(1, -1)
                d = torch.einsum('mp,mp->m', Ql, Qs[0])  # only compute inner products for diag
                diags.append(d)
            else:  
                Q1, Q2 = Qs
                l1, l2 = ls
                if self.damping:
                    delta_sqrt = torch.sqrt(delta)
                    l = torch.pow(torch.outer(l1 + delta_sqrt, l2 + delta_sqrt), exponent)
                else:
                    l = torch.pow(torch.outer(l1, l2) + delta, exponent)
                d = oe.contract('mp,nq,pq,mp,nq->mn', Q1, Q2, l, Q1, Q2).flatten()
                diags.append(d)
        return torch.cat(diags)

    def to_matrix(self, exponent: float = 1) -> torch.Tensor:
        """Make the Kronecker factorization dense by computing the kronecker product.
        Warning: this should only be used for testing purposes as it will allocate
        large amounts of memory for big architectures.

        Parameters
        ----------
        exponent: float, default=1
            exponent of the Kronecker factorization

        Returns
        -------
        block_diag : torch.Tensor
        """
        blocks = list()
        for Qs, ls, delta in zip(self.eigenvectors, self.eigenvalues, self.deltas):
            if len(ls) == 1:
                Q, l = Qs[0], ls[0]
                blocks.append(Q @ torch.diag(torch.pow(l + delta, exponent)) @ Q.T)
            else:
                Q1, Q2 = Qs
                l1, l2 = ls
                Q = kron(Q1, Q2)
                if self.damping:
                    delta_sqrt = torch.sqrt(delta)
                    l = torch.pow(torch.outer(l1 + delta_sqrt, l2 + delta_sqrt), exponent)
                else:
                    l = torch.pow(torch.outer(l1, l2) + delta, exponent)
                L = torch.diag(l.flatten())
                blocks.append(Q @ L @ Q.T)
        return block_diag(blocks)

    # for commutative operations
    __radd__ = __add__
    __rmul__ = __mul__<|MERGE_RESOLUTION|>--- conflicted
+++ resolved
@@ -2,7 +2,7 @@
 import torch
 import numpy as np
 from typing import Union
-import opt_einsum as oe 
+import opt_einsum as oe
 
 from laplace.utils import _is_valid_scalar, symeig, kron, block_diag
 
@@ -226,12 +226,8 @@
             if len(F) == 1:
                 diags.append(F0)
             else:
-<<<<<<< HEAD
                 F1 = F[1].diag() if F[1].ndim > 1 else F[1]
                 diags.append(torch.outer(F0, F1).flatten())
-=======
-                diags.append(torch.outer(F[0].diagonal(), F[1].diagonal()).flatten())
->>>>>>> f6af7366
         return torch.cat(diags)
 
     def to_matrix(self) -> torch.Tensor:
@@ -465,7 +461,7 @@
                 Ql = Qs[0] * torch.pow(ls[0] + delta, exponent).reshape(1, -1)
                 d = torch.einsum('mp,mp->m', Ql, Qs[0])  # only compute inner products for diag
                 diags.append(d)
-            else:  
+            else:
                 Q1, Q2 = Qs
                 l1, l2 = ls
                 if self.damping:
