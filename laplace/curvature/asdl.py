--- conflicted
+++ resolved
@@ -1,17 +1,14 @@
-from typing import Any
+from __future__ import annotations
+
 import warnings
 from collections.abc import MutableMapping
+from typing import Any
 
 import torch
-<<<<<<< HEAD
-from torch import nn
-
-=======
 from asdl.fisher import FisherConfig, get_fisher_maker
 from asdl.grad_maker import LOSS_CROSS_ENTROPY, LOSS_MSE
 from asdl.gradient import batch_gradient
 from asdl.hessian import HessianConfig, HessianMaker
->>>>>>> 2aade442
 from asdl.matrices import (
     FISHER_EMP,
     FISHER_EXACT,
@@ -20,18 +17,11 @@
     SHAPE_FULL,
     SHAPE_KRON,
 )
-
-<<<<<<< HEAD
-from laplace.curvature import CurvatureInterface, GGNInterface, EFInterface
-from laplace.utils import Kron, _is_batchnorm, Likelihood
-
-from collections.abc import MutableMapping
-
-=======
+from torch import nn
+
 from laplace.curvature import CurvatureInterface, EFInterface, GGNInterface
-from laplace.utils import Kron, _is_batchnorm
-
->>>>>>> 2aade442
+from laplace.utils import Kron, Likelihood, _is_batchnorm
+
 EPS = 1e-6
 
 
@@ -40,35 +30,22 @@
 
     def __init__(
         self,
-<<<<<<< HEAD
         model: nn.Module,
         likelihood: Likelihood | str,
         last_layer: bool = False,
         subnetwork_indices: torch.LongTensor | None = None,
+        dict_key_x: str = "input_ids",
+        dict_key_y: str = "labels",
     ):
-        super().__init__(model, likelihood, last_layer, subnetwork_indices)
+        super().__init__(
+            model, likelihood, last_layer, subnetwork_indices, dict_key_x, dict_key_y
+        )
 
     @property
     def loss_type(self) -> str:
         return (
             LOSS_MSE if self.likelihood == Likelihood.REGRESSION else LOSS_CROSS_ENTROPY
         )
-=======
-        model,
-        likelihood,
-        last_layer=False,
-        subnetwork_indices=None,
-        dict_key_x="input_ids",
-        dict_key_y="labels",
-    ):
-        super().__init__(
-            model, likelihood, last_layer, subnetwork_indices, dict_key_x, dict_key_y
-        )
-
-    @property
-    def loss_type(self):
-        return LOSS_MSE if self.likelihood == "regression" else LOSS_CROSS_ENTROPY
->>>>>>> 2aade442
 
     def jacobians(
         self,
@@ -80,16 +57,10 @@
 
         Parameters
         ----------
-<<<<<<< HEAD
-        x : torch.Tensor or MutableMapping
-            input data `(batch, input_shape)` on compatible device with model if torch.Tensor.
-            Must contain the said tensor if dict-like.
-=======
         x : torch.Tensor or MutableMapping (e.g. dict, UserDict)
             input data `(batch, input_shape)` on compatible device with model if torch.Tensor.
             If MutableMapping, then at least contains `self.dict_key_x`.
             The latter is specific for reward modeling.
->>>>>>> 2aade442
         enable_backprop : bool, default = False
             whether to enable backprop through the Js and f w.r.t. x
 
@@ -198,8 +169,8 @@
         y: torch.Tensor,
         **kwargs: dict[str, Any],
     ) -> tuple[torch.Tensor, torch.Tensor]:
-        if 'N' in kwargs:
-            del kwargs['N']
+        if "N" in kwargs:
+            del kwargs["N"]
 
         if self.last_layer:
             _, x = self.model.forward_with_features(x)
@@ -213,13 +184,8 @@
         )
         fisher_maker = get_fisher_maker(self.model, cfg)
         y = y if self.loss_type == LOSS_MSE else y.view(-1)
-<<<<<<< HEAD
-        if 'emp' in self._ggn_type:
+        if "emp" in self._ggn_type:
             dummy = fisher_maker.setup_model_call(self._model, x)
-=======
-        if "emp" in self._ggn_type:
-            dummy = fisher_maker.setup_model_call(self._model, X)
->>>>>>> 2aade442
             dummy = (
                 dummy if self.loss_type == LOSS_MSE else dummy.view(-1, dummy.size(-1))
             )
@@ -263,13 +229,8 @@
         )
         fisher_maker = get_fisher_maker(self.model, cfg)
         y = y if self.loss_type == LOSS_MSE else y.view(-1)
-<<<<<<< HEAD
-        if 'emp' in self._ggn_type:
+        if "emp" in self._ggn_type:
             dummy = fisher_maker.setup_model_call(self._model, x)
-=======
-        if "emp" in self._ggn_type:
-            dummy = fisher_maker.setup_model_call(self._model, X)
->>>>>>> 2aade442
             dummy = (
                 dummy if self.loss_type == LOSS_MSE else dummy.view(-1, dummy.size(-1))
             )
@@ -289,31 +250,17 @@
             curv_factor = 1.0  # ASDL uses proper 1/2 * MSELoss
         return self.factor * loss, curv_factor * kron
 
-<<<<<<< HEAD
-    @staticmethod
     def _get_batch_size(
+        self,
         x: torch.Tensor | MutableMapping[str, torch.Tensor | Any],
     ) -> int | None:
-=======
-    def _get_batch_size(self, x):
->>>>>>> 2aade442
         """
         ASDL assumes that all leading dimensions are the batch size by default (batch_size = None).
         Here, we want to specify that only the first dimension is the actual batch size.
         This is the case for LLMs.
         """
-<<<<<<< HEAD
-        # If x is UserDict, then it has weight-sharing dimension (from Huggingface datasets)
-        if isinstance(x, MutableMapping):
-            try:
-                return x['input_ids'].shape[0]
-            except KeyError:
-                # The case of reward modeling; the UserDict contains ['input_ids_0', 'input_ids_1']
-                return x['input_ids_0'].shape[0]
-=======
         if isinstance(x, MutableMapping):
             return x[self.dict_key_x].shape[0]
->>>>>>> 2aade442
         else:
             return None  # Use ASDL default behavior
 
@@ -321,21 +268,12 @@
 class AsdlHessian(AsdlInterface):
     def __init__(
         self,
-<<<<<<< HEAD
         model: nn.Module,
         likelihood: Likelihood | str,
         last_layer: bool = False,
-        low_rank: int = 10,
+        dict_key_x: str = "input_ids",
+        dict_key_y: str = "labels",
     ) -> None:
-        super().__init__(model, likelihood, last_layer)
-        self.low_rank: int = low_rank
-=======
-        model,
-        likelihood,
-        last_layer=False,
-        dict_key_x="input_ids",
-        dict_key_y="labels",
-    ):
         super().__init__(
             model,
             likelihood,
@@ -344,7 +282,6 @@
             dict_key_x=dict_key_x,
             dict_key_y=dict_key_y,
         )
->>>>>>> 2aade442
 
     @property
     def _ggn_type(self) -> str:
@@ -383,29 +320,18 @@
 
     def __init__(
         self,
-<<<<<<< HEAD
         model: nn.Module,
         likelihood: Likelihood | str,
         last_layer: bool = False,
         subnetwork_indices: torch.LongTensor | None = None,
+        dict_key_x: str = "input_ids",
+        dict_key_y: str = "labels",
         stochastic: bool = False,
-    ):
-        super().__init__(model, likelihood, last_layer, subnetwork_indices)
-        self.stochastic: bool = stochastic
-=======
-        model,
-        likelihood,
-        last_layer=False,
-        subnetwork_indices=None,
-        dict_key_x="input_ids",
-        dict_key_y="labels",
-        stochastic=False,
     ):
         super().__init__(
             model, likelihood, last_layer, subnetwork_indices, dict_key_x, dict_key_y
         )
         self.stochastic = stochastic
->>>>>>> 2aade442
 
     @property
     def _ggn_type(self) -> str:
@@ -416,20 +342,14 @@
     """Implementation of the `EFInterface` using asdfghjkl."""
 
     def __init__(
-<<<<<<< HEAD
-        self, model: nn.Module, likelihood: Likelihood | str, last_layer: bool = False
-    ):
-        super().__init__(model, likelihood, last_layer)
-=======
-        self,
-        model,
-        likelihood,
-        last_layer=False,
-        dict_key_x="input_ids",
-        dict_key_y="labels",
+        self,
+        model: nn.Module,
+        likelihood: Likelihood | str,
+        last_layer: bool = False,
+        dict_key_x: str = "input_ids",
+        dict_key_y: str = "labels",
     ):
         super().__init__(model, likelihood, last_layer, None, dict_key_x, dict_key_y)
->>>>>>> 2aade442
 
     @property
     def _ggn_type(self) -> str:
