--- conflicted
+++ resolved
@@ -30,26 +30,22 @@
 
     def __init__(
         self,
-<<<<<<< HEAD
-        model,
-        likelihood,
-        logit_class_dim=-1,
-        last_layer=False,
-        subnetwork_indices=None,
-    ):
-        super().__init__(
-            model, likelihood, logit_class_dim, last_layer, subnetwork_indices
-=======
         model: nn.Module,
         likelihood: Likelihood | str,
+        logit_class_dim: int = -1,
         last_layer: bool = False,
         subnetwork_indices: torch.LongTensor | None = None,
         dict_key_x: str = "input_ids",
         dict_key_y: str = "labels",
     ):
         super().__init__(
-            model, likelihood, last_layer, subnetwork_indices, dict_key_x, dict_key_y
->>>>>>> 3c99a04c
+            model,
+            likelihood,
+            logit_class_dim,
+            last_layer,
+            subnetwork_indices,
+            dict_key_x,
+            dict_key_y,
         )
 
     @property
@@ -288,14 +284,11 @@
 
 
 class AsdlHessian(AsdlInterface):
-<<<<<<< HEAD
-    def __init__(self, model, likelihood, logit_class_dim=-1, last_layer=False):
-        super().__init__(model, likelihood, logit_class_dim, last_layer)
-=======
     def __init__(
         self,
         model: nn.Module,
         likelihood: Likelihood | str,
+        logit_class_dim: int = -1,
         last_layer: bool = False,
         dict_key_x: str = "input_ids",
         dict_key_y: str = "labels",
@@ -303,12 +296,12 @@
         super().__init__(
             model,
             likelihood,
+            logit_class_dim,
             last_layer,
             subnetwork_indices=None,
             dict_key_x=dict_key_x,
             dict_key_y=dict_key_y,
         )
->>>>>>> 3c99a04c
 
     @property
     def _ggn_type(self) -> str:
@@ -355,19 +348,9 @@
 
     def __init__(
         self,
-<<<<<<< HEAD
-        model,
-        likelihood,
-        logit_class_dim=-1,
-        last_layer=False,
-        subnetwork_indices=None,
-        stochastic=False,
-    ):
-        super().__init__(
-            model, likelihood, logit_class_dim, last_layer, subnetwork_indices
-=======
         model: nn.Module,
         likelihood: Likelihood | str,
+        logit_class_dim: int = -1,
         last_layer: bool = False,
         subnetwork_indices: torch.LongTensor | None = None,
         dict_key_x: str = "input_ids",
@@ -375,8 +358,13 @@
         stochastic: bool = False,
     ):
         super().__init__(
-            model, likelihood, last_layer, subnetwork_indices, dict_key_x, dict_key_y
->>>>>>> 3c99a04c
+            model,
+            likelihood,
+            logit_class_dim,
+            last_layer,
+            subnetwork_indices,
+            dict_key_x,
+            dict_key_y,
         )
         self.stochastic = stochastic
 
@@ -388,20 +376,18 @@
 class AsdlEF(AsdlInterface, EFInterface):
     """Implementation of the `EFInterface` using asdfghjkl."""
 
-<<<<<<< HEAD
-    def __init__(self, model, likelihood, logit_class_dim=-1, last_layer=False):
-        super().__init__(model, likelihood, logit_class_dim, last_layer)
-=======
     def __init__(
         self,
         model: nn.Module,
         likelihood: Likelihood | str,
+        logit_class_dim: int = -1,
         last_layer: bool = False,
         dict_key_x: str = "input_ids",
         dict_key_y: str = "labels",
     ):
-        super().__init__(model, likelihood, last_layer, None, dict_key_x, dict_key_y)
->>>>>>> 3c99a04c
+        super().__init__(
+            model, likelihood, logit_class_dim, last_layer, None, dict_key_x, dict_key_y
+        )
 
     @property
     def _ggn_type(self) -> str:
