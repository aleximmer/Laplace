import torch
from torch.nn import MSELoss, CrossEntropyLoss


class CurvatureInterface:
    """Interface to access curvature for a model and corresponding likelihood.
    A `CurvatureInterface` must inherit from this baseclass and implement the
    necessary functions `jacobians`, `full`, `kron`, and `diag`.
    The interface might be extended in the future to account for other curvature
    structures, for example, a block-diagonal one.

    Parameters
    ----------
    model : torch.nn.Module or `laplace.utils.feature_extractor.FeatureExtractor`
        torch model (neural network)
    likelihood : {'classification', 'regression'}
    last_layer : bool, default=False
        only consider curvature of last layer
    subnetwork_indices : torch.Tensor, default=None
        indices of the vectorized model parameters that define the subnetwork
        to apply the Laplace approximation over

    Attributes
    ----------
    lossfunc : torch.nn.MSELoss or torch.nn.CrossEntropyLoss
    factor : float
        conversion factor between torch losses and base likelihoods
        For example, \\(\\frac{1}{2}\\) to get to \\(\\mathcal{N}(f, 1)\\) from MSELoss.
    """
    def __init__(self, model, likelihood, last_layer=False, subnetwork_indices=None):
        assert likelihood in ['regression', 'classification']
        self.likelihood = likelihood
        self.model = model
        self.last_layer = last_layer
        self.subnetwork_indices = subnetwork_indices
        if likelihood == 'regression':
            self.lossfunc = MSELoss(reduction='sum')
            self.factor = 0.5
        else:
            self.lossfunc = CrossEntropyLoss(reduction='sum')
            self.factor = 1.

    @property
    def _model(self):
        return self.model.last_layer if self.last_layer else self.model

    def jacobians(self, x, enable_backprop=False):
        """Compute Jacobians \\(\\nabla_\\theta f(x;\\theta)\\) at current parameter \\(\\theta\\).

        Parameters
        ----------
        x : torch.Tensor
            input data `(batch, input_shape)` on compatible device with model.
        enable_backprop : bool, default = False
            whether to enable backprop through the Js and f w.r.t. x

        Returns
        -------
        Js : torch.Tensor
            Jacobians `(batch, parameters, outputs)`
        f : torch.Tensor
            output function `(batch, outputs)`
        """
        raise NotImplementedError

<<<<<<< HEAD
    def last_layer_jacobians(self, x):
        """Compute Jacobians \\(\\nabla_{\\theta_\\textrm{last}} f(x;\\theta_\\textrm{last})\\)
=======
    def last_layer_jacobians(self, x, enable_backprop=False):
        """Compute Jacobians \\(\\nabla_{\\theta_\\textrm{last}} f(x;\\theta_\\textrm{last})\\) 
>>>>>>> f6af7366
        only at current last-layer parameter \\(\\theta_{\\textrm{last}}\\).

        Parameters
        ----------
        x : torch.Tensor
        enable_backprop : bool, default=False

        Returns
        -------
        Js : torch.Tensor
            Jacobians `(batch, last-layer-parameters, outputs)`
        f : torch.Tensor
            output function `(batch, outputs)`
        """
        f, phi = self.model.forward_with_features(x)
        bsize = phi.shape[0]
        output_size = int(f.numel() / bsize)

        # calculate Jacobians using the feature vector 'phi'
        identity = torch.eye(output_size, device=next(self.model.parameters()).device).unsqueeze(0).tile(bsize, 1, 1)
        # Jacobians are batch x output x params
        Js = torch.einsum('kp,kij->kijp', phi, identity).reshape(bsize, output_size, -1)
        if self.model.last_layer.bias is not None:
            Js = torch.cat([Js, identity], dim=2)

        return Js, f

    def gradients(self, x, y):
        """Compute gradients \\(\\nabla_\\theta \\ell(f(x;\\theta, y)\\) at current parameter \\(\\theta\\).

        Parameters
        ----------
        x : torch.Tensor
            input data `(batch, input_shape)` on compatible device with model.
        y : torch.Tensor

        Returns
        -------
        loss : torch.Tensor
        Gs : torch.Tensor
            gradients `(batch, parameters)`
        """
        raise NotImplementedError

    def full(self, x, y, **kwargs):
        """Compute a dense curvature (approximation) in the form of a \\(P \\times P\\) matrix
        \\(H\\) with respect to parameters \\(\\theta \\in \\mathbb{R}^P\\).

        Parameters
        ----------
        x : torch.Tensor
            input data `(batch, input_shape)`
        y : torch.Tensor
            labels `(batch, label_shape)`

        Returns
        -------
        loss : torch.Tensor
        H : torch.Tensor
            Hessian approximation `(parameters, parameters)`
        """
        raise NotImplementedError

    def kron(self, x, y, **kwargs):
        """Compute a Kronecker factored curvature approximation (such as KFAC).
        The approximation to \\(H\\) takes the form of two Kronecker factors \\(Q, H\\),
        i.e., \\(H \\approx Q \\otimes H\\) for each Module in the neural network permitting
        such curvature.
        \\(Q\\) is quadratic in the input-dimension of a module \\(p_{in} \\times p_{in}\\)
        and \\(H\\) in the output-dimension \\(p_{out} \\times p_{out}\\).

        Parameters
        ----------
        x : torch.Tensor
            input data `(batch, input_shape)`
        y : torch.Tensor
            labels `(batch, label_shape)`

        Returns
        -------
        loss : torch.Tensor
        H : `laplace.utils.matrix.Kron`
            Kronecker factored Hessian approximation.
        """
        raise NotImplementedError

    def diag(self, x, y, **kwargs):
        """Compute a diagonal Hessian approximation to \\(H\\) and is represented as a
        vector of the dimensionality of parameters \\(\\theta\\).

        Parameters
        ----------
        x : torch.Tensor
            input data `(batch, input_shape)`
        y : torch.Tensor
            labels `(batch, label_shape)`

        Returns
        -------
        loss : torch.Tensor
        H : torch.Tensor
            vector representing the diagonal of H
        """
        raise NotImplementedError


class GGNInterface(CurvatureInterface):
    """Generalized Gauss-Newton or Fisher Curvature Interface.
    The GGN is equal to the Fisher information for the available likelihoods.
    In addition to `CurvatureInterface`, methods for Jacobians are required by subclasses.

    Parameters
    ----------
    model : torch.nn.Module or `laplace.utils.feature_extractor.FeatureExtractor`
        torch model (neural network)
    likelihood : {'classification', 'regression'}
    last_layer : bool, default=False
        only consider curvature of last layer
    subnetwork_indices : torch.Tensor, default=None
        indices of the vectorized model parameters that define the subnetwork
        to apply the Laplace approximation over
    stochastic : bool, default=False
        Fisher if stochastic else GGN
    """
    def __init__(self, model, likelihood, last_layer=False, subnetwork_indices=None, stochastic=False):
        self.stochastic = stochastic
        super().__init__(model, likelihood, last_layer, subnetwork_indices)

    def _get_full_ggn(self, Js, f, y):
        """Compute full GGN from Jacobians.

        Parameters
        ----------
        Js : torch.Tensor
            Jacobians `(batch, parameters, outputs)`
        f : torch.Tensor
            functions `(batch, outputs)`
        y : torch.Tensor
            labels compatible with loss

        Returns
        -------
        loss : torch.Tensor
        H_ggn : torch.Tensor
            full GGN approximation `(parameters, parameters)`
        """
        loss = self.factor * self.lossfunc(f, y)
        if self.likelihood == 'regression':
            H_ggn = torch.einsum('mkp,mkq->pq', Js, Js)
        else:
            # second derivative of log lik is diag(p) - pp^T
            ps = torch.softmax(f, dim=-1)
            H_lik = torch.diag_embed(ps) - torch.einsum('mk,mc->mck', ps, ps)
            H_ggn = torch.einsum('mcp,mck,mkq->pq', Js, H_lik, Js)
        return loss.detach(), H_ggn

    def full(self, x, y, **kwargs):
        """Compute the full GGN \\(P \\times P\\) matrix as Hessian approximation
        \\(H_{ggn}\\) with respect to parameters \\(\\theta \\in \\mathbb{R}^P\\).
        For last-layer, reduced to \\(\\theta_{last}\\)

        Parameters
        ----------
        x : torch.Tensor
            input data `(batch, input_shape)`
        y : torch.Tensor
            labels `(batch, label_shape)`

        Returns
        -------
        loss : torch.Tensor
        H_ggn : torch.Tensor
            GGN `(parameters, parameters)`
        """
        if self.stochastic:
            raise ValueError('Stochastic approximation not implemented for full GGN.')

        if self.last_layer:
            Js, f = self.last_layer_jacobians(x)
        else:
            Js, f = self.jacobians(x)
        loss, H_ggn = self._get_full_ggn(Js, f, y)

        return loss, H_ggn


class EFInterface(CurvatureInterface):
    """Interface for Empirical Fisher as Hessian approximation.
    In addition to `CurvatureInterface`, methods for gradients are required by subclasses.

    Parameters
    ----------
    model : torch.nn.Module or `laplace.utils.feature_extractor.FeatureExtractor`
        torch model (neural network)
    likelihood : {'classification', 'regression'}
    last_layer : bool, default=False
        only consider curvature of last layer
    subnetwork_indices : torch.Tensor, default=None
        indices of the vectorized model parameters that define the subnetwork
        to apply the Laplace approximation over

    Attributes
    ----------
    lossfunc : torch.nn.MSELoss or torch.nn.CrossEntropyLoss
    factor : float
        conversion factor between torch losses and base likelihoods
        For example, \\(\\frac{1}{2}\\) to get to \\(\\mathcal{N}(f, 1)\\) from MSELoss.
    """

    def full(self, x, y, **kwargs):
        """Compute the full EF \\(P \\times P\\) matrix as Hessian approximation
        \\(H_{ef}\\) with respect to parameters \\(\\theta \\in \\mathbb{R}^P\\).
        For last-layer, reduced to \\(\\theta_{last}\\)

        Parameters
        ----------
        x : torch.Tensor
            input data `(batch, input_shape)`
        y : torch.Tensor
            labels `(batch, label_shape)`

        Returns
        -------
        loss : torch.Tensor
        H_ef : torch.Tensor
            EF `(parameters, parameters)`
        """
        Gs, loss = self.gradients(x, y)
        H_ef = Gs.T @ Gs
        return self.factor * loss.detach(), self.factor * H_ef<|MERGE_RESOLUTION|>--- conflicted
+++ resolved
@@ -63,13 +63,8 @@
         """
         raise NotImplementedError
 
-<<<<<<< HEAD
-    def last_layer_jacobians(self, x):
+    def last_layer_jacobians(self, x, enable_backprop=False):
         """Compute Jacobians \\(\\nabla_{\\theta_\\textrm{last}} f(x;\\theta_\\textrm{last})\\)
-=======
-    def last_layer_jacobians(self, x, enable_backprop=False):
-        """Compute Jacobians \\(\\nabla_{\\theta_\\textrm{last}} f(x;\\theta_\\textrm{last})\\) 
->>>>>>> f6af7366
         only at current last-layer parameter \\(\\theta_{\\textrm{last}}\\).
 
         Parameters
