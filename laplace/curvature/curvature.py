--- conflicted
+++ resolved
@@ -47,25 +47,9 @@
 
     def __init__(
         self,
-<<<<<<< HEAD
-        model,
-        likelihood,
-        logit_class_dim=-1,
-        last_layer=False,
-        subnetwork_indices=None,
-    ):
-        assert likelihood in ['regression', 'classification']
-        self.likelihood = likelihood
-        self.model = model
-        self.logit_class_dim = logit_class_dim
-        self.last_layer = last_layer
-        self.subnetwork_indices = subnetwork_indices
-        if likelihood == 'regression':
-            self.lossfunc = MSELoss(reduction='sum')
-            self.factor = 0.5
-=======
         model: nn.Module,
         likelihood: Likelihood | str,
+        logit_class_dim: int = -1,
         last_layer: bool = False,
         subnetwork_indices: torch.LongTensor | None = None,
         dict_key_x: str = "input_ids",
@@ -84,7 +68,6 @@
                 MSELoss(reduction="sum")
             )
             self.factor: float = 0.5
->>>>>>> 3c99a04c
         else:
             self.lossfunc: Callable[[torch.Tensor, torch.Tensor], torch.Tensor] = (
                 CrossEntropyLoss(reduction="sum")
@@ -341,22 +324,9 @@
 
     def __init__(
         self,
-<<<<<<< HEAD
-        model,
-        likelihood,
-        logit_class_dim=-1,
-        last_layer=False,
-        subnetwork_indices=None,
-        stochastic=False,
-        num_samples=1,
-    ):
-        self.stochastic = stochastic
-        self.num_samples = num_samples
-        super().__init__(
-            model, likelihood, logit_class_dim, last_layer, subnetwork_indices
-=======
         model: nn.Module,
         likelihood: Likelihood | str,
+        logit_class_dim: int = -1,
         last_layer: bool = False,
         subnetwork_indices: torch.LongTensor | None = None,
         dict_key_x: str = "input_ids",
@@ -368,8 +338,13 @@
         self.num_samples: int = num_samples
 
         super().__init__(
-            model, likelihood, last_layer, subnetwork_indices, dict_key_x, dict_key_y
->>>>>>> 3c99a04c
+            model,
+            likelihood,
+            logit_class_dim,
+            last_layer,
+            subnetwork_indices,
+            dict_key_x,
+            dict_key_y,
         )
 
     def _get_mc_functional_fisher(self, f: torch.Tensor) -> torch.Tensor:
@@ -401,13 +376,9 @@
             return None
         else:
             # second derivative of log lik is diag(p) - pp^T
-<<<<<<< HEAD
             ps = torch.softmax(f, dim=self.logit_class_dim)
-            G = torch.diag_embed(ps) - torch.einsum('mk,mc->mck', ps, ps)
-=======
-            ps = torch.softmax(f, dim=-1)
             G = torch.diag_embed(ps) - torch.einsum("mk,mc->mck", ps, ps)
->>>>>>> 3c99a04c
+
             return G
 
     def full(
