"""
.. include:: ../README.md

.. include:: ../examples/regression_example.md
.. include:: ../examples/calibration_example.md
.. include:: ../examples/reward_modeling_example.md
"""

REGRESSION = "regression"
CLASSIFICATION = "classification"

from laplace.baselaplace import (
    BaseLaplace,
    DiagLaplace,
    FullLaplace,
    KronLaplace,
    LowRankLaplace,
<<<<<<< HEAD
    FunctionalLaplace
)
from laplace.lllaplace import LLLaplace, FullLLLaplace, KronLLLaplace, DiagLLLaplace, FunctionalLLLaplace
from laplace.subnetlaplace import SubnetLaplace, FullSubnetLaplace, DiagSubnetLaplace
=======
    ParametricLaplace,
)
>>>>>>> 7763a523
from laplace.laplace import Laplace
from laplace.lllaplace import DiagLLLaplace, FullLLLaplace, KronLLLaplace, LLLaplace
from laplace.marglik_training import marglik_training
from laplace.subnetlaplace import DiagSubnetLaplace, FullSubnetLaplace, SubnetLaplace


__all__ = [
<<<<<<< HEAD
    'Laplace',  # direct access to all Laplace classes via unified interface
    'BaseLaplace',
    'ParametricLaplace',  # base-class and its (first-level) subclasses
    'FullLaplace',
    'KronLaplace',
    'DiagLaplace',
    'FunctionalLaplace',
    'LowRankLaplace',  # all-weights
    'LLLaplace',  # base-class last-layer
    'FullLLLaplace',
    'KronLLLaplace',
    'DiagLLLaplace',  
    'FunctionalLLLaplace',# last-layer
    'SubnetLaplace',  # base-class subnetwork
    'FullSubnetLaplace',
    'DiagSubnetLaplace',  # subnetwork
    'marglik_training',
=======
    "Laplace",  # direct access to all Laplace classes via unified interface
    "BaseLaplace",
    "ParametricLaplace",  # base-class and its (first-level) subclasses
    "FullLaplace",
    "KronLaplace",
    "DiagLaplace",
    "LowRankLaplace",  # all-weights
    "LLLaplace",  # base-class last-layer
    "FullLLLaplace",
    "KronLLLaplace",
    "DiagLLLaplace",  # last-layer
    "SubnetLaplace",  # base-class subnetwork
    "FullSubnetLaplace",
    "DiagSubnetLaplace",  # subnetwork
    "marglik_training",
>>>>>>> 7763a523
]  # methods<|MERGE_RESOLUTION|>--- conflicted
+++ resolved
@@ -15,15 +15,11 @@
     FullLaplace,
     KronLaplace,
     LowRankLaplace,
-<<<<<<< HEAD
     FunctionalLaplace
 )
 from laplace.lllaplace import LLLaplace, FullLLLaplace, KronLLLaplace, DiagLLLaplace, FunctionalLLLaplace
 from laplace.subnetlaplace import SubnetLaplace, FullSubnetLaplace, DiagSubnetLaplace
-=======
-    ParametricLaplace,
-)
->>>>>>> 7763a523
+
 from laplace.laplace import Laplace
 from laplace.lllaplace import DiagLLLaplace, FullLLLaplace, KronLLLaplace, LLLaplace
 from laplace.marglik_training import marglik_training
@@ -31,7 +27,6 @@
 
 
 __all__ = [
-<<<<<<< HEAD
     'Laplace',  # direct access to all Laplace classes via unified interface
     'BaseLaplace',
     'ParametricLaplace',  # base-class and its (first-level) subclasses
@@ -49,21 +44,4 @@
     'FullSubnetLaplace',
     'DiagSubnetLaplace',  # subnetwork
     'marglik_training',
-=======
-    "Laplace",  # direct access to all Laplace classes via unified interface
-    "BaseLaplace",
-    "ParametricLaplace",  # base-class and its (first-level) subclasses
-    "FullLaplace",
-    "KronLaplace",
-    "DiagLaplace",
-    "LowRankLaplace",  # all-weights
-    "LLLaplace",  # base-class last-layer
-    "FullLLLaplace",
-    "KronLLLaplace",
-    "DiagLLLaplace",  # last-layer
-    "SubnetLaplace",  # base-class subnetwork
-    "FullSubnetLaplace",
-    "DiagSubnetLaplace",  # subnetwork
-    "marglik_training",
->>>>>>> 7763a523
 ]  # methods