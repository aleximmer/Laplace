from __future__ import annotations

from collections.abc import MutableMapping
from copy import deepcopy
from typing import Any, Union

import torch
from torch import nn
from torch.nn.utils import parameters_to_vector, vector_to_parameters
from torch.utils.data import DataLoader

from laplace.baselaplace import (
    DiagLaplace,
    FullLaplace,
    FunctionalLaplace,
    KronLaplace,
    ParametricLaplace,
)
from laplace.curvature import BackPackGGN
from laplace.curvature.curvature import CurvatureInterface
from laplace.utils import FeatureExtractor, Kron
from laplace.utils.enums import Likelihood
from laplace.utils.feature_extractor import FeatureReduction

__all__ = [
    "LLLaplace",
    "FullLLLaplace",
    "KronLLLaplace",
    "DiagLLLaplace",
    "FunctionalLLLaplace",
]


class LLLaplace(ParametricLaplace):
    """Baseclass for all last-layer Laplace approximations in this library.
    Subclasses specify the structure of the Hessian approximation.
    See `BaseLaplace` for the full interface.

    A Laplace approximation is represented by a MAP which is given by the
    `model` parameter and a posterior precision or covariance specifying
    a Gaussian distribution \\(\\mathcal{N}(\\theta_{MAP}, P^{-1})\\).
    Here, only the parameters of the last layer of the neural network
    are treated probabilistically.
    The goal of this class is to compute the posterior precision \\(P\\)
    which sums as
    \\[
        P = \\sum_{n=1}^N \\nabla^2_\\theta \\log p(\\mathcal{D}_n \\mid \\theta)
        \\vert_{\\theta_{MAP}} + \\nabla^2_\\theta \\log p(\\theta) \\vert_{\\theta_{MAP}}.
    \\]
    Every subclass implements different approximations to the log likelihood Hessians,
    for example, a diagonal one. The prior is assumed to be Gaussian and therefore we have
    a simple form for \\(\\nabla^2_\\theta \\log p(\\theta) \\vert_{\\theta_{MAP}} = P_0 \\).
    In particular, we assume a scalar or diagonal prior precision so that in
    all cases \\(P_0 = \\textrm{diag}(p_0)\\) and the structure of \\(p_0\\) can be varied.

    Parameters
    ----------
    model : torch.nn.Module or `laplace.utils.feature_extractor.FeatureExtractor`
    likelihood : Likelihood or {'classification', 'regression'}
        determines the log likelihood Hessian approximation
    sigma_noise : torch.Tensor or float, default=1
        observation noise for the regression setting; must be 1 for classification
    prior_precision : torch.Tensor or float, default=1
        prior precision of a Gaussian prior (= weight decay);
        can be scalar, per-layer, or diagonal in the most general case
    prior_mean : torch.Tensor or float, default=0
        prior mean of a Gaussian prior, useful for continual learning
    temperature : float, default=1
        temperature of the likelihood; lower temperature leads to more
        concentrated posterior and vice versa.
    enable_backprop: bool, default=False
        whether to enable backprop to the input `x` through the Laplace predictive.
        Useful for e.g. Bayesian optimization.
    feature_reduction: FeatureReduction or str, optional, default=None
        when the last-layer `features` is a tensor of dim >= 3, this tells how to reduce
        it into a dim-2 tensor. E.g. in LLMs for non-language modeling problems,
        the penultultimate output is a tensor of shape `(batch_size, seq_len, embd_dim)`.
        But the last layer maps `(batch_size, embd_dim)` to `(batch_size, n_classes)`.
        Note: Make sure that this option faithfully reflects the reduction in the model
        definition. When inputting a string, available options are
        `{'pick_first', 'pick_last', 'average'}`.
    dict_key_x: str, default='input_ids'
        The dictionary key under which the input tensor `x` is stored. Only has effect
        when the model takes a `MutableMapping` as the input. Useful for Huggingface
        LLM models.
    dict_key_y: str, default='labels'
        The dictionary key under which the target tensor `y` is stored. Only has effect
        when the model takes a `MutableMapping` as the input. Useful for Huggingface
        LLM models.
    backend : subclasses of `laplace.curvature.CurvatureInterface`
        backend for access to curvature/Hessian approximations
    last_layer_name: str, default=None
        name of the model's last layer, if None it will be determined automatically
    backend_kwargs : dict, default=None
        arguments passed to the backend on initialization, for example to
        set the number of MC samples for stochastic approximations.
    """

    def __init__(
        self,
        model: nn.Module,
        likelihood: Likelihood | str,
        sigma_noise: float | torch.Tensor = 1.0,
        prior_precision: float | torch.Tensor = 1.0,
        prior_mean: float | torch.Tensor = 0.0,
        temperature: float = 1.0,
        enable_backprop: bool = False,
        feature_reduction: FeatureReduction | str | None = None,
        dict_key_x: str = "inputs_id",
        dict_key_y: str = "labels",
        backend: type[CurvatureInterface] | None = None,
        last_layer_name: str | None = None,
        backend_kwargs: dict[str, Any] | None = None,
        asdl_fisher_kwargs: dict[str, Any] | None = None,
    ):
        if asdl_fisher_kwargs is not None:
            raise ValueError("Last-layer Laplace does not support asdl_fisher_kwargs.")

        self.H = None
        super().__init__(
            model,
            likelihood,
            sigma_noise=sigma_noise,
            prior_precision=1.0,
            prior_mean=0.0,
            temperature=temperature,
            enable_backprop=enable_backprop,
            dict_key_x=dict_key_x,
            dict_key_y=dict_key_y,
            backend=backend,
            backend_kwargs=backend_kwargs,
        )
        self.model = FeatureExtractor(
            deepcopy(model),
            last_layer_name=last_layer_name,
            enable_backprop=enable_backprop,
            feature_reduction=feature_reduction,
        )

        if self.model.last_layer is None:
            self.mean: torch.Tensor | None = None
            self.n_params: int | None = None
            self.n_layers: int | None = None
            # ignore checks of prior mean setter temporarily, check on .fit()
            self._prior_precision: float | torch.Tensor = prior_precision
            self._prior_mean: float | torch.Tensor = prior_mean
        else:
            self.n_params: int = len(
                parameters_to_vector(self.model.last_layer.parameters())
            )
            self.n_layers: int | None = len(list(self.model.last_layer.parameters()))
            self.prior_precision: float | torch.Tensor = prior_precision
            self.prior_mean: float | torch.Tensor = prior_mean
            self.mean: float | torch.Tensor = self.prior_mean
            self._init_H()

        self._backend_kwargs["last_layer"] = True
        self._last_layer_name: str | None = last_layer_name

    def fit(
        self,
        train_loader: DataLoader,
        override: bool = True,
        progress_bar: bool = False,
    ) -> None:
        """Fit the local Laplace approximation at the parameters of the model.

        Parameters
        ----------
        train_loader : torch.data.utils.DataLoader
            each iterate is a training batch, either `(X, y)` tensors or a dict-like
            object containing keys as expressed by `self.dict_key_x` and
            `self.dict_key_y`. `train_loader.dataset` needs to be set to access
            \\(N\\), size of the data set.
        override : bool, default=True
            whether to initialize H, loss, and n_data again; setting to False is useful for
            online learning settings to accumulate a sequential posterior approximation.
        progress_bar: bool, default=False
        """
        if not override:
            raise ValueError(
                "Last-layer Laplace approximations do not support `override=False`."
            )

        self.model.eval()

        if self.model.last_layer is None:
            self.data: tuple[torch.Tensor, torch.Tensor] | MutableMapping = next(
                iter(train_loader)
            )
            self._find_last_layer(self.data)
            params: torch.Tensor = parameters_to_vector(
                self.model.last_layer.parameters()
            ).detach()
            self.n_params: int = len(params)
            self.n_layers: int = len(list(self.model.last_layer.parameters()))
            # here, check the already set prior precision again
            self.prior_precision: float | torch.Tensor = self._prior_precision
            self.prior_mean: float | torch.Tensor = self._prior_mean
            self._init_H()

        super().fit(train_loader, override=override)
        self.mean: torch.Tensor = parameters_to_vector(
            self.model.last_layer.parameters()
        )

        if not self.enable_backprop:
            self.mean = self.mean.detach()

    def _glm_predictive_distribution(
        self,
        X: torch.Tensor | MutableMapping,
        joint: bool = False,
        diagonal_output: bool = False,
    ) -> tuple[torch.Tensor, torch.Tensor]:
<<<<<<< HEAD
        Js, f_mu = self.backend.last_layer_jacobians(X, self.enable_backprop)

=======
>>>>>>> 8076652f
        if joint:
            Js, f_mu = self.backend.last_layer_jacobians(X)
            f_mu = f_mu.flatten()  # (batch*out)
            f_var = self.functional_covariance(Js)  # (batch*out, batch*out)
        elif diagonal_output:
            try:
                f_mu, f_var = self.functional_variance_fast(X)
            except NotImplementedError:
                # WARN: Fallback if not implemented
                Js, f_mu = self.backend.last_layer_jacobians(X)
                f_var = self.functional_variance(Js).diagonal(dim1=-2, dim2=-1)
        else:
            Js, f_mu = self.backend.last_layer_jacobians(X)
            f_var = self.functional_variance(Js)

        return (
            (f_mu.detach(), f_var.detach())
            if not self.enable_backprop
            else (f_mu, f_var)
        )

    def functional_variance_fast(self, X):
        """
        Should be overriden if there exists a trick to make this fast!

        Parameters
        ----------
        X: torch.Tensor of shape (batch_size, input_dim)

        Returns
        -------
        f_var_diag: torch.Tensor of shape (batch_size, num_outputs)
            Corresponding to the diagonal of the covariance matrix of the outputs
        """
        Js, f_mu = self.backend.last_layer_jacobians(X)
        f_cov = self.functional_variance(Js)  # No trick possible for Full Laplace
        f_var = torch.diagonal(f_cov, dim1=-2, dim2=-1)
        return f_mu, f_var

    def _nn_predictive_samples(
        self,
        X: torch.Tensor | MutableMapping[str, torch.Tensor | Any],
        n_samples: int = 100,
        generator: torch.Generator | None = None,
        **model_kwargs,
    ) -> torch.Tensor:
        fs = list()

        feats = None
        for sample in self.sample(n_samples, generator):
            vector_to_parameters(sample, self.model.last_layer.parameters())

            if feats is None:
                # Cache features at the first iteration
                f, feats = self.model.forward_with_features(
                    X.to(self._device), **model_kwargs
                )
            else:
                # Used the cached features for the rest iterations
                f = self.model.last_layer(feats)

            fs.append(f.detach() if not self.enable_backprop else f)

        vector_to_parameters(self.mean, self.model.last_layer.parameters())
        fs = torch.stack(fs)

        if self.likelihood == Likelihood.CLASSIFICATION:
            fs = torch.softmax(fs, dim=-1)

        return fs

    def _nn_predictive_classification(
        self,
        X: torch.Tensor | MutableMapping,
        n_samples: int = 100,
        generator: torch.Generator | None = None,
        **model_kwargs,
    ) -> torch.Tensor:
        py = 0

        feats = None
        for sample in self.sample(n_samples, generator):
            vector_to_parameters(sample, self.model.last_layer.parameters())

            if feats is None:
                # Cache features at the first iteration
                logits, feats = self.model.forward_with_features(
                    X.to(self._device), **model_kwargs
                )
            else:
                # Used the cached features for the rest iterations
                logits = self.model.last_layer(feats)

            py += torch.softmax(logits.detach(), dim=-1) / n_samples

        vector_to_parameters(self.mean, self.model.last_layer.parameters())

        return py

    @property
    def prior_precision_diag(self) -> torch.Tensor:
        """Obtain the diagonal prior precision \\(p_0\\) constructed from either
        a scalar or diagonal prior precision.

        Returns
        -------
        prior_precision_diag : torch.Tensor
        """
        if (
            isinstance(self.prior_precision, float) or len(self.prior_precision) == 1
        ):  # scalar
            return self.prior_precision * torch.ones_like(self.mean)
        elif len(self.prior_precision) == self.n_params:  # diagonal
            return self.prior_precision
        else:
            raise ValueError("Mismatch of prior and model. Diagonal or scalar prior.")

    def state_dict(self) -> dict[str, Any]:
        state_dict = super().state_dict()
        state_dict["data"] = getattr(self, "data", None)  # None if not present
        state_dict["_last_layer_name"] = self._last_layer_name
        return state_dict

    def load_state_dict(self, state_dict: dict[str, Any]) -> None:
        if self._last_layer_name != state_dict["_last_layer_name"]:
            raise ValueError("Different `last_layer_name` detected!")

        self.data = state_dict["data"]
        if self.data is not None:
            self._find_last_layer(self.data)

        super().load_state_dict(state_dict)

        params = parameters_to_vector(self.model.last_layer.parameters()).detach()
        self.n_params = len(params)
        self.n_layers = len(list(self.model.last_layer.parameters()))

    @torch.no_grad()
    def _find_last_layer(
        self, data: torch.Tensor | MutableMapping[str, torch.Tensor | Any]
    ) -> None:
        # To support Huggingface dataset
        if isinstance(data, MutableMapping):
            self.model.find_last_layer(data)
        else:
            X = data[0]

            try:
                self.model.find_last_layer(X[:1].to(self._device))
            except (TypeError, AttributeError):
                self.model.find_last_layer(X.to(self._device))


class FullLLLaplace(LLLaplace, FullLaplace):
    """Last-layer Laplace approximation with full, i.e., dense, log likelihood Hessian approximation
    and hence posterior precision. Based on the chosen `backend` parameter, the full
    approximation can be, for example, a generalized Gauss-Newton matrix.
    Mathematically, we have \\(P \\in \\mathbb{R}^{P \\times P}\\).
    See `FullLaplace`, `LLLaplace`, and `BaseLaplace` for the full interface.
    """

    # key to map to correct subclass of BaseLaplace, (subset of weights, Hessian structure)
    _key = ("last_layer", "full")


class KronLLLaplace(LLLaplace, KronLaplace):
    """Last-layer Laplace approximation with Kronecker factored log likelihood Hessian approximation
    and hence posterior precision.
    Mathematically, we have for the last parameter group, i.e., torch.nn.Linear,
    that \\P\\approx Q \\otimes H\\.
    See `KronLaplace`, `LLLaplace`, and `BaseLaplace` for the full interface and see
    `laplace.utils.matrix.Kron` and `laplace.utils.matrix.KronDecomposed` for the structure of
    the Kronecker factors. `Kron` is used to aggregate factors by summing up and
    `KronDecomposed` is used to add the prior, a Hessian factor (e.g. temperature),
    and computing posterior covariances, marginal likelihood, etc.
    Use of `damping` is possible by initializing or setting `damping=True`.
    """

    # key to map to correct subclass of BaseLaplace, (subset of weights, Hessian structure)
    _key = ("last_layer", "kron")

    def __init__(
        self,
        model: nn.Module,
        likelihood: Likelihood | str,
        sigma_noise: float | torch.Tensor = 1.0,
        prior_precision: float | torch.Tensor = 1.0,
        prior_mean: float | torch.Tensor = 0.0,
        temperature: float = 1.0,
        enable_backprop: bool = False,
        feature_reduction: FeatureReduction | str | None = None,
        dict_key_x: str = "inputs_id",
        dict_key_y: str = "labels",
        backend: type[CurvatureInterface] | None = None,
        last_layer_name: str | None = None,
        damping: bool = False,
        backend_kwargs: dict[str, Any] | None = None,
        asdl_fisher_kwargs: dict[str, Any] | None = None,
    ):
        self.damping = damping
        super().__init__(
            model,
            likelihood,
            sigma_noise,
            prior_precision,
            prior_mean,
            temperature,
            enable_backprop,
            feature_reduction,
            dict_key_x,
            dict_key_y,
            backend,
            last_layer_name,
            backend_kwargs,
            asdl_fisher_kwargs,
        )

    def _init_H(self) -> None:
        self.H = Kron.init_from_model(self.model.last_layer, self._device)

    def functional_variance_fast(self, X):
        raise NotImplementedError

        # TODO: @Alex wants to revise this implementation
        f_mu, phi = self.model.forward_with_features(X)
        num_classes = f_mu.shape[-1]

        # Contribution from the weights
        # -----------------------------
        eig_U, eig_V = self.posterior_precision.eigenvalues[0]
        vec_U, vec_V = self.posterior_precision.eigenvectors[0]
        delta = self.posterior_precision.deltas[0].sqrt()
        inv_U_eig, inv_V_eig = (
            torch.pow(eig_U + delta, -1),
            torch.pow(eig_V + delta, -1),
        )

        # Matrix form of the kron factors
        U = torch.einsum("ik,k,jk->ij", vec_U, inv_U_eig, vec_U)
        V = torch.einsum("ik,k,jk->ij", vec_V, inv_V_eig, vec_V)

        # Using the identity of the Matrix Gaussian distribution
        # phi is (batch_size, embd_dim), V is (embd_dim, embd_dim), U is (num_classes, num_classes)
        # phiVphi is (batch_size,)
        phiVphi = torch.einsum("bi,ij,bj->b", phi, V, phi)
        f_var = torch.einsum("b,ii->bi", phiVphi, U)  # (batch_size, num_classes)

        if self.model.last_layer.bias is not None:
            # Contribution from the biases
            # ----------------------------
            eig = self.posterior_precision.eigenvalues[1][0]
            vec = self.posterior_precision.eigenvectors[1][0]
            delta = self.posterior_precision.deltas[1].sqrt()
            inv_eig = torch.pow(eig + delta, -1)

            Sigma_bias = torch.einsum("ik,k,ik->i", vec, inv_eig, vec)  # (num_classes)
            f_var += Sigma_bias.reshape(1, num_classes)

        return f_mu, f_var


class DiagLLLaplace(LLLaplace, DiagLaplace):
    """Last-layer Laplace approximation with diagonal log likelihood Hessian approximation
    and hence posterior precision.
    Mathematically, we have \\(P \\approx \\textrm{diag}(P)\\).
    See `DiagLaplace`, `LLLaplace`, and `BaseLaplace` for the full interface.
    """

    # key to map to correct subclass of BaseLaplace, (subset of weights, Hessian structure)
    _key = ("last_layer", "diag")

<<<<<<< HEAD

class FunctionalLLLaplace(FunctionalLaplace):
    """Here not much changes in terms of GP inference compared to FunctionalLaplace class.
    Since now we treat only the last layer probabilistically and the rest of the network is used as a "fixed feature
    extractor", that means that the \\(X \in \mathbb{R}^{M \\times D}\\) in GP inference changes
    to \\(\\tilde{X} \\in \mathbb{R}^{M \\times l_{n-1}} \\),  where \\(l_{n-1}\\) is the dimension of the output
    of the penultimate NN layer.

    See `FunctionalLaplace` for the full interface.
    """

    # key to map to correct subclass of BaseLaplace, (subset of weights, Hessian structure)
    _key = ("last_layer", "gp")

    def __init__(
        self,
        model: nn.Module,
        likelihood: Likelihood | str,
        num_data: int,
        sigma_noise: float | torch.Tensor = 1.0,
        prior_precision: float | torch.Tensor = 1.0,
        prior_mean: float | torch.Tensor = 0.0,
        temperature: float = 1.0,
        enable_backprop: bool = False,
        feature_reduction: FeatureReduction = None,
        dict_key_x: str = "inputs_id",
        dict_key_y: str = "labels",
        last_layer_name: str = None,
        backend: type[CurvatureInterface] | None = BackPackGGN,
        backend_kwargs: dict[str, Any] | None = None,
        diagonal_kernel: bool = False,
        seed: int = 0,
    ):
        super().__init__(
            model,
            likelihood,
            num_data=num_data,
            sigma_noise=sigma_noise,
            prior_precision=prior_precision,
            prior_mean=0.0,
            temperature=temperature,
            backend=backend,
            enable_backprop=enable_backprop,
            dict_key_x=dict_key_x,
            dict_key_y=dict_key_y,
            backend_kwargs=backend_kwargs,
            diagonal_kernel=diagonal_kernel,
            seed=seed,
        )
        self._last_layer_name = last_layer_name
        self.model = FeatureExtractor(
            deepcopy(model),
            last_layer_name=last_layer_name,
            enable_backprop=enable_backprop,
            feature_reduction=feature_reduction,
        )
        if self.model.last_layer is None:
            self.n_params = None
            self.n_layers = None
            # ignore checks of prior mean setter temporarily, check on .fit()
            self._prior_precision = prior_precision
            self._prior_mean = prior_mean
        else:
            self.n_params = len(self.mean)
            self.n_layers = len(list(self.model.last_layer.parameters()))
            self.prior_precision = prior_precision
            self.prior_mean = prior_mean
        self._backend_kwargs["last_layer"] = True

    def fit(self, train_loader: DataLoader) -> None:
        """Fit the Laplace approximation of a GP posterior.

        Parameters
        ----------
        train_loader : torch.data.utils.DataLoader
            `train_loader.dataset` needs to be set to access \\(N\\), size of the data set
            `train_loader.batch_size` needs to be set to access \\(b\\) batch_size
        """
        self.model.eval()

        if self.model.last_layer is None:
            self.data = next(iter(train_loader))
            with torch.no_grad():
                self._find_last_layer(self.data)
            self.mean = parameters_to_vector(
                self.model.last_layer.parameters()
            ).detach()
            self.n_params = len(self.mean)
            self.n_layers = len(list(self.model.last_layer.parameters()))
            # here, check the already set prior precision again
            self.prior_precision = self._prior_precision
            self.prior_mean = self._prior_mean

        super().fit(train_loader)

    def _jacobians(self, X: torch.Tensor, enable_backprop: bool = None) -> torch.Tensor:
        """
        A helper function to compute jacobians.
        """
        if enable_backprop is None:
            enable_backprop = self.enable_backprop
        return self.backend.last_layer_jacobians(X, enable_backprop=enable_backprop)

    @torch.no_grad()
    def _find_last_layer(self, data: Union[torch.Tensor, MutableMapping]) -> None:
        # To support Huggingface dataset
        if isinstance(data, MutableMapping):
            self.model.find_last_layer(data)
        else:
            X = data[0]
            try:
                self.model.find_last_layer(X[:1].to(self._device))
            except (TypeError, AttributeError):
                self.model.find_last_layer(X.to(self._device))

    def state_dict(self) -> dict:
        state_dict = super().state_dict()
        state_dict["data"] = getattr(self, "data", None)  # None if not present
        state_dict["_last_layer_name"] = self._last_layer_name
        return state_dict

    def load_state_dict(self, state_dict: dict):
        if self._last_layer_name != state_dict["_last_layer_name"]:
            raise ValueError("Different `last_layer_name` detected!")

        self.data = state_dict["data"]
        if self.data is not None:
            self._find_last_layer(self.data)

        super().load_state_dict(state_dict)

        params = parameters_to_vector(self.model.last_layer.parameters()).detach()
        self.n_params = len(params)
        self.n_layers = len(list(self.model.last_layer.parameters()))
=======
    def functional_variance_fast(self, X):
        f_mu, phi = self.model.forward_with_features(X)
        k = f_mu.shape[-1]  # num_classes
        b, d = phi.shape  # batch_size, embd_dim

        # Here, we exploit the fact that J Sigma J.T is (batch) diagonal
        # We notice that the param variance is [vars_weight, vars_biases] and
        # each functional variance phi^2*var_weight + var_bias
        f_var = torch.einsum(
            "bd,kd,bd->bk", phi, self.posterior_variance[: d * k].reshape(k, d), phi
        )

        if self.model.last_layer.bias is not None:
            # Add the last num_classes variances, corresponding to the biases' variances
            # (b,k) + (1,k) = (b,k)
            f_var += self.posterior_variance[-k:].reshape(1, k)

        return f_mu, f_var
>>>>>>> 8076652f
<|MERGE_RESOLUTION|>--- conflicted
+++ resolved
@@ -213,13 +213,8 @@
         joint: bool = False,
         diagonal_output: bool = False,
     ) -> tuple[torch.Tensor, torch.Tensor]:
-<<<<<<< HEAD
-        Js, f_mu = self.backend.last_layer_jacobians(X, self.enable_backprop)
-
-=======
->>>>>>> 8076652f
         if joint:
-            Js, f_mu = self.backend.last_layer_jacobians(X)
+            Js, f_mu = self.backend.last_layer_jacobians(X, self.enable_backprop)
             f_mu = f_mu.flatten()  # (batch*out)
             f_var = self.functional_covariance(Js)  # (batch*out, batch*out)
         elif diagonal_output:
@@ -227,10 +222,10 @@
                 f_mu, f_var = self.functional_variance_fast(X)
             except NotImplementedError:
                 # WARN: Fallback if not implemented
-                Js, f_mu = self.backend.last_layer_jacobians(X)
+                Js, f_mu = self.backend.last_layer_jacobians(X, self.enable_backprop)
                 f_var = self.functional_variance(Js).diagonal(dim1=-2, dim2=-1)
         else:
-            Js, f_mu = self.backend.last_layer_jacobians(X)
+            Js, f_mu = self.backend.last_layer_jacobians(X, self.enable_backprop)
             f_var = self.functional_variance(Js)
 
         return (
@@ -252,7 +247,7 @@
         f_var_diag: torch.Tensor of shape (batch_size, num_outputs)
             Corresponding to the diagonal of the covariance matrix of the outputs
         """
-        Js, f_mu = self.backend.last_layer_jacobians(X)
+        Js, f_mu = self.backend.last_layer_jacobians(X, self.enable_backprop)
         f_cov = self.functional_variance(Js)  # No trick possible for Full Laplace
         f_var = torch.diagonal(f_cov, dim1=-2, dim2=-1)
         return f_mu, f_var
@@ -488,9 +483,27 @@
 
     # key to map to correct subclass of BaseLaplace, (subset of weights, Hessian structure)
     _key = ("last_layer", "diag")
-
-<<<<<<< HEAD
-
+    
+    def functional_variance_fast(self, X):
+        f_mu, phi = self.model.forward_with_features(X)
+        k = f_mu.shape[-1]  # num_classes
+        b, d = phi.shape  # batch_size, embd_dim
+
+        # Here, we exploit the fact that J Sigma J.T is (batch) diagonal
+        # We notice that the param variance is [vars_weight, vars_biases] and
+        # each functional variance phi^2*var_weight + var_bias
+        f_var = torch.einsum(
+            "bd,kd,bd->bk", phi, self.posterior_variance[: d * k].reshape(k, d), phi
+        )
+
+        if self.model.last_layer.bias is not None:
+            # Add the last num_classes variances, corresponding to the biases' variances
+            # (b,k) + (1,k) = (b,k)
+            f_var += self.posterior_variance[-k:].reshape(1, k)
+
+        return f_mu, f_var
+
+      
 class FunctionalLLLaplace(FunctionalLaplace):
     """Here not much changes in terms of GP inference compared to FunctionalLaplace class.
     Since now we treat only the last layer probabilistically and the rest of the network is used as a "fixed feature
@@ -623,24 +636,4 @@
 
         params = parameters_to_vector(self.model.last_layer.parameters()).detach()
         self.n_params = len(params)
-        self.n_layers = len(list(self.model.last_layer.parameters()))
-=======
-    def functional_variance_fast(self, X):
-        f_mu, phi = self.model.forward_with_features(X)
-        k = f_mu.shape[-1]  # num_classes
-        b, d = phi.shape  # batch_size, embd_dim
-
-        # Here, we exploit the fact that J Sigma J.T is (batch) diagonal
-        # We notice that the param variance is [vars_weight, vars_biases] and
-        # each functional variance phi^2*var_weight + var_bias
-        f_var = torch.einsum(
-            "bd,kd,bd->bk", phi, self.posterior_variance[: d * k].reshape(k, d), phi
-        )
-
-        if self.model.last_layer.bias is not None:
-            # Add the last num_classes variances, corresponding to the biases' variances
-            # (b,k) + (1,k) = (b,k)
-            f_var += self.posterior_variance[-k:].reshape(1, k)
-
-        return f_mu, f_var
->>>>>>> 8076652f
+        self.n_layers = len(list(self.model.last_layer.parameters()))