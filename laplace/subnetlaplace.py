from __future__ import annotations

from typing import Type

import torch
from torch import nn
from torch.distributions import MultivariateNormal

from laplace.baselaplace import DiagLaplace, FullLaplace, Likelihood, ParametricLaplace
from laplace.curvature import EFInterface, GGNInterface
from laplace.curvature.curvature import CurvatureInterface

__all__ = ["SubnetLaplace", "FullSubnetLaplace", "DiagSubnetLaplace"]


class SubnetLaplace(ParametricLaplace):
    """Class for subnetwork Laplace, which computes the Laplace approximation over just a subset
    of the model parameters (i.e. a subnetwork within the neural network), as proposed in [1].
    Subnetwork Laplace can only be used with either a full or a diagonal Hessian approximation.

    A Laplace approximation is represented by a MAP which is given by the
    `model` parameter and a posterior precision or covariance specifying
    a Gaussian distribution \\(\\mathcal{N}(\\theta_{MAP}, P^{-1})\\).
    Here, only a subset of the model parameters (i.e. a subnetwork of the
    neural network) are treated probabilistically.
    The goal of this class is to compute the posterior precision \\(P\\)
    which sums as
    \\[
        P = \\sum_{n=1}^N \\nabla^2_\\theta \\log p(\\mathcal{D}_n \\mid \\theta)
        \\vert_{\\theta_{MAP}} + \\nabla^2_\\theta \\log p(\\theta) \\vert_{\\theta_{MAP}}.
    \\]
    The prior is assumed to be Gaussian and therefore we have a simple form for
    \\(\\nabla^2_\\theta \\log p(\\theta) \\vert_{\\theta_{MAP}} = P_0 \\).
    In particular, we assume a scalar or diagonal prior precision so that in
    all cases \\(P_0 = \\textrm{diag}(p_0)\\) and the structure of \\(p_0\\) can be varied.

    The subnetwork Laplace approximation only supports a full, i.e., dense, log likelihood
    Hessian approximation and hence posterior precision.  Based on the chosen `backend`
    parameter, the full approximation can be, for example, a generalized Gauss-Newton
    matrix.  Mathematically, we have \\(P \\in \\mathbb{R}^{P \\times P}\\).
    See `FullLaplace` and `BaseLaplace` for the full interface.

    References
    ----------
    [1] Daxberger, E., Nalisnick, E., Allingham, JU., Antorán, J., Hernández-Lobato, JM.
    [*Bayesian Deep Learning via Subnetwork Inference*](https://arxiv.org/abs/2010.14689).
    ICML 2021.

    Parameters
    ----------
    model : torch.nn.Module or `laplace.utils.feature_extractor.FeatureExtractor`
    likelihood : {'classification', 'regression'}
        determines the log likelihood Hessian approximation
    subnetwork_indices : torch.LongTensor
        indices of the vectorized model parameters
        (i.e. `torch.nn.utils.parameters_to_vector(model.parameters())`)
        that define the subnetwork to apply the Laplace approximation over
    sigma_noise : torch.Tensor or float, default=1
        observation noise for the regression setting; must be 1 for classification
    prior_precision : torch.Tensor or float, default=1
        prior precision of a Gaussian prior (= weight decay);
        can be scalar, per-layer, or diagonal in the most general case
    prior_mean : torch.Tensor or float, default=0
        prior mean of a Gaussian prior, useful for continual learning
    temperature : float, default=1
        temperature of the likelihood; lower temperature leads to more
        concentrated posterior and vice versa.
    logit_class_dim: int, default=-1
        the dim of the model's logit tensor that corresponds to the class/output
    backend : subclasses of `laplace.curvature.CurvatureInterface`
        backend for access to curvature/Hessian approximations
    backend_kwargs : dict, default=None
        arguments passed to the backend on initialization, for example to
        set the number of MC samples for stochastic approximations.
    """

    def __init__(
        self,
<<<<<<< HEAD
        model,
        likelihood,
        subnetwork_indices,
        sigma_noise=1.0,
        prior_precision=1.0,
        prior_mean=0.0,
        temperature=1.0,
        logit_class_dim=-1,
        backend=None,
        backend_kwargs=None,
        asdl_fisher_kwargs=None,
    ):
=======
        model: nn.Module,
        likelihood: Likelihood | str,
        subnetwork_indices: torch.LongTensor,
        sigma_noise: float | torch.Tensor = 1.0,
        prior_precision: float | torch.Tensor = 1.0,
        prior_mean: float | torch.Tensor = 0.0,
        temperature: float = 1.0,
        backend: Type[CurvatureInterface] | None = None,
        backend_kwargs: dict | None = None,
        asdl_fisher_kwargs: dict | None = None,
    ) -> None:
>>>>>>> 3c99a04c
        if asdl_fisher_kwargs is not None:
            raise ValueError("Subnetwork Laplace does not support asdl_fisher_kwargs.")

        self.H = None
        super().__init__(
            model,
            likelihood,
            sigma_noise=sigma_noise,
            prior_precision=prior_precision,
            prior_mean=prior_mean,
            temperature=temperature,
<<<<<<< HEAD
            logit_class_dim=logit_class_dim,
            backend=backend,
            backend_kwargs=backend_kwargs,
        )
=======
            backend=backend,
            backend_kwargs=backend_kwargs,
        )

>>>>>>> 3c99a04c
        if backend is not None:
            if not isinstance(backend, GGNInterface) and not isinstance(
                backend, EFInterface
            ):
<<<<<<< HEAD
                raise ValueError('SubnetLaplace can only be used with GGN and EF.')
=======
                raise ValueError("SubnetLaplace can only be used with GGN and EF.")

>>>>>>> 3c99a04c
        # check validity of subnetwork indices and pass them to backend
        self._check_subnetwork_indices(subnetwork_indices)
        self.backend.subnetwork_indices = subnetwork_indices
        self.n_params_subnet = len(subnetwork_indices)
        self._init_H()

    def _check_subnetwork_indices(
        self, subnetwork_indices: torch.LongTensor | None
    ) -> None:
        """Check that subnetwork indices are valid indices of the vectorized model parameters
        (i.e. `torch.nn.utils.parameters_to_vector(model.parameters())`).
        """
        if subnetwork_indices is None:
<<<<<<< HEAD
            raise ValueError('Subnetwork indices cannot be None.')
        elif not (
            (
                isinstance(subnetwork_indices, torch.LongTensor)
                or isinstance(subnetwork_indices, torch.cuda.LongTensor)
            )
=======
            raise ValueError("Subnetwork indices cannot be None.")
        elif not (
            isinstance(subnetwork_indices, torch.LongTensor)
>>>>>>> 3c99a04c
            and subnetwork_indices.numel() > 0
            and len(subnetwork_indices.shape) == 1
        ):
            raise ValueError(
<<<<<<< HEAD
                'Subnetwork indices must be non-empty 1-dimensional torch.LongTensor.'
=======
                "Subnetwork indices must be non-empty 1-dimensional torch.LongTensor."
>>>>>>> 3c99a04c
            )
        elif not (
            len(subnetwork_indices[subnetwork_indices < 0]) == 0
            and len(subnetwork_indices[subnetwork_indices >= self.n_params]) == 0
        ):
            raise ValueError(
<<<<<<< HEAD
                f'Subnetwork indices must lie between 0 and n_params={self.n_params}.'
=======
                f"Subnetwork indices must lie between 0 and n_params={self.n_params}."
>>>>>>> 3c99a04c
            )
        elif not (len(subnetwork_indices.unique()) == len(subnetwork_indices)):
            raise ValueError("Subnetwork indices must not contain duplicate entries.")

    @property
    def prior_precision_diag(self) -> torch.Tensor:
        """Obtain the diagonal prior precision \\(p_0\\) constructed from either
        a scalar or diagonal prior precision.

        Returns
        -------
        prior_precision_diag : torch.Tensor
        """
<<<<<<< HEAD
        if len(self.prior_precision) == 1:  # scalar
=======
        # scalar
        if isinstance(self.prior_precision, float) or len(self.prior_precision) == 1:
>>>>>>> 3c99a04c
            return self.prior_precision * torch.ones(
                self.n_params_subnet, device=self._device
            )

        elif len(self.prior_precision) == self.n_params_subnet:  # diagonal
            return self.prior_precision
        else:
            raise ValueError("Mismatch of prior and model. Diagonal or scalar prior.")

    @property
    def mean_subnet(self) -> torch.Tensor:
        return self.mean[self.backend.subnetwork_indices]

    @property
<<<<<<< HEAD
    def scatter(self):
=======
    def scatter(self) -> torch.Tensor:
>>>>>>> 3c99a04c
        delta = self.mean_subnet - self.prior_mean
        return (delta * self.prior_precision_diag) @ delta

    def assemble_full_samples(self, subnet_samples) -> torch.Tensor:
        full_samples = self.mean.repeat(subnet_samples.shape[0], 1)
        full_samples[:, self.backend.subnetwork_indices] = subnet_samples
        return full_samples


class FullSubnetLaplace(SubnetLaplace, FullLaplace):
    """Subnetwork Laplace approximation with full, i.e., dense, log likelihood Hessian
    approximation and hence posterior precision. Based on the chosen `backend` parameter,
    the full approximation can be, for example, a generalized Gauss-Newton matrix.
    Mathematically, we have \\(P \\in \\mathbb{R}^{P \\times P}\\).
    See `FullLaplace`, `SubnetLaplace`, and `BaseLaplace` for the full interface.
    """

    # key to map to correct subclass of BaseLaplace, (subset of weights, Hessian structure)
    _key = ("subnetwork", "full")

<<<<<<< HEAD
    def _init_H(self):
=======
    def _init_H(self) -> None:
>>>>>>> 3c99a04c
        self.H = torch.zeros(
            self.n_params_subnet, self.n_params_subnet, device=self._device
        )

    def sample(
        self, n_samples: int = 100, generator: torch.Generator | None = None
    ) -> torch.Tensor:
        # sample only subnetwork parameters and set all other parameters to their MAP estimates
        dist = MultivariateNormal(loc=self.mean_subnet, scale_tril=self.posterior_scale)
        subnet_samples = dist.sample((n_samples,))
        return self.assemble_full_samples(subnet_samples)


class DiagSubnetLaplace(SubnetLaplace, DiagLaplace):
    """Subnetwork Laplace approximation with diagonal log likelihood Hessian approximation
    and hence posterior precision.
    Mathematically, we have \\(P \\approx \\textrm{diag}(P)\\).
    See `DiagLaplace`, `SubnetLaplace`, and `BaseLaplace` for the full interface.
    """

    # key to map to correct subclass of BaseLaplace, (subset of weights, Hessian structure)
    _key = ("subnetwork", "diag")

    def _init_H(self):
        self.H = torch.zeros(self.n_params_subnet, device=self._device)

    def _check_jacobians(self, Js: torch.Tensor) -> None:
        if not isinstance(Js, torch.Tensor):
            raise ValueError("Jacobians have to be torch.Tensor.")
        if not Js.device == self._device:
            raise ValueError("Jacobians need to be on the same device as Laplace.")

        m, k, p = Js.size()
        if p != self.n_params_subnet:
            raise ValueError("Invalid Jacobians shape for Laplace posterior approx.")

    def sample(
        self, n_samples: int = 100, generator: torch.Generator | None = None
    ) -> torch.Tensor:
        # sample only subnetwork parameters and set all other parameters to their MAP estimates
        samples = torch.randn(
            n_samples, self.n_params_subnet, device=self._device, generator=generator
        )
        samples = samples * self.posterior_scale.reshape(1, self.n_params_subnet)
        subnet_samples = self.mean_subnet.reshape(1, self.n_params_subnet) + samples
        return self.assemble_full_samples(subnet_samples)<|MERGE_RESOLUTION|>--- conflicted
+++ resolved
@@ -76,20 +76,6 @@
 
     def __init__(
         self,
-<<<<<<< HEAD
-        model,
-        likelihood,
-        subnetwork_indices,
-        sigma_noise=1.0,
-        prior_precision=1.0,
-        prior_mean=0.0,
-        temperature=1.0,
-        logit_class_dim=-1,
-        backend=None,
-        backend_kwargs=None,
-        asdl_fisher_kwargs=None,
-    ):
-=======
         model: nn.Module,
         likelihood: Likelihood | str,
         subnetwork_indices: torch.LongTensor,
@@ -97,11 +83,11 @@
         prior_precision: float | torch.Tensor = 1.0,
         prior_mean: float | torch.Tensor = 0.0,
         temperature: float = 1.0,
+        logit_class_dim: int = -1,
         backend: Type[CurvatureInterface] | None = None,
         backend_kwargs: dict | None = None,
         asdl_fisher_kwargs: dict | None = None,
     ) -> None:
->>>>>>> 3c99a04c
         if asdl_fisher_kwargs is not None:
             raise ValueError("Subnetwork Laplace does not support asdl_fisher_kwargs.")
 
@@ -113,27 +99,17 @@
             prior_precision=prior_precision,
             prior_mean=prior_mean,
             temperature=temperature,
-<<<<<<< HEAD
             logit_class_dim=logit_class_dim,
             backend=backend,
             backend_kwargs=backend_kwargs,
         )
-=======
-            backend=backend,
-            backend_kwargs=backend_kwargs,
-        )
-
->>>>>>> 3c99a04c
+
         if backend is not None:
             if not isinstance(backend, GGNInterface) and not isinstance(
                 backend, EFInterface
             ):
-<<<<<<< HEAD
-                raise ValueError('SubnetLaplace can only be used with GGN and EF.')
-=======
                 raise ValueError("SubnetLaplace can only be used with GGN and EF.")
 
->>>>>>> 3c99a04c
         # check validity of subnetwork indices and pass them to backend
         self._check_subnetwork_indices(subnetwork_indices)
         self.backend.subnetwork_indices = subnetwork_indices
@@ -147,38 +123,21 @@
         (i.e. `torch.nn.utils.parameters_to_vector(model.parameters())`).
         """
         if subnetwork_indices is None:
-<<<<<<< HEAD
-            raise ValueError('Subnetwork indices cannot be None.')
-        elif not (
-            (
-                isinstance(subnetwork_indices, torch.LongTensor)
-                or isinstance(subnetwork_indices, torch.cuda.LongTensor)
-            )
-=======
             raise ValueError("Subnetwork indices cannot be None.")
         elif not (
             isinstance(subnetwork_indices, torch.LongTensor)
->>>>>>> 3c99a04c
             and subnetwork_indices.numel() > 0
             and len(subnetwork_indices.shape) == 1
         ):
             raise ValueError(
-<<<<<<< HEAD
-                'Subnetwork indices must be non-empty 1-dimensional torch.LongTensor.'
-=======
                 "Subnetwork indices must be non-empty 1-dimensional torch.LongTensor."
->>>>>>> 3c99a04c
             )
         elif not (
             len(subnetwork_indices[subnetwork_indices < 0]) == 0
             and len(subnetwork_indices[subnetwork_indices >= self.n_params]) == 0
         ):
             raise ValueError(
-<<<<<<< HEAD
-                f'Subnetwork indices must lie between 0 and n_params={self.n_params}.'
-=======
                 f"Subnetwork indices must lie between 0 and n_params={self.n_params}."
->>>>>>> 3c99a04c
             )
         elif not (len(subnetwork_indices.unique()) == len(subnetwork_indices)):
             raise ValueError("Subnetwork indices must not contain duplicate entries.")
@@ -192,12 +151,8 @@
         -------
         prior_precision_diag : torch.Tensor
         """
-<<<<<<< HEAD
-        if len(self.prior_precision) == 1:  # scalar
-=======
         # scalar
         if isinstance(self.prior_precision, float) or len(self.prior_precision) == 1:
->>>>>>> 3c99a04c
             return self.prior_precision * torch.ones(
                 self.n_params_subnet, device=self._device
             )
@@ -212,11 +167,7 @@
         return self.mean[self.backend.subnetwork_indices]
 
     @property
-<<<<<<< HEAD
-    def scatter(self):
-=======
     def scatter(self) -> torch.Tensor:
->>>>>>> 3c99a04c
         delta = self.mean_subnet - self.prior_mean
         return (delta * self.prior_precision_diag) @ delta
 
@@ -237,11 +188,7 @@
     # key to map to correct subclass of BaseLaplace, (subset of weights, Hessian structure)
     _key = ("subnetwork", "full")
 
-<<<<<<< HEAD
-    def _init_H(self):
-=======
     def _init_H(self) -> None:
->>>>>>> 3c99a04c
         self.H = torch.zeros(
             self.n_params_subnet, self.n_params_subnet, device=self._device
         )
