--- conflicted
+++ resolved
@@ -181,12 +181,8 @@
             )
             self._backend = self._backend_cls(
                 self.model,
-<<<<<<< HEAD
-                self.likelihood,
+                likelihood,
                 logit_class_dim=self.logit_class_dim,
-=======
-                likelihood,
->>>>>>> 392fec07
                 dict_key_x=self.dict_key_x,
                 dict_key_y=self.dict_key_y,
                 **self._backend_kwargs,
