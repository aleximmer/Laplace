from __future__ import annotations

import warnings
from collections.abc import MutableMapping
from math import log, pi, sqrt
from typing import Any, Callable

import numpy as np
import torch
import torchmetrics
import tqdm
from torch import nn
from torch.linalg import LinAlgError
from torch.nn.utils import parameters_to_vector, vector_to_parameters
from torch.utils.data import DataLoader

from laplace.curvature.asdfghjkl import AsdfghjklHessian
from laplace.curvature.asdl import AsdlGGN
from laplace.curvature.backpack import BackPackGGN
from laplace.curvature.curvature import CurvatureInterface
from laplace.curvature.curvlinops import CurvlinopsEF, CurvlinopsGGN
from laplace.utils import SoDSampler
from laplace.utils.enums import (
    Likelihood,
    LinkApprox,
    PredType,
    PriorStructure,
    TuningMethod,
)
from laplace.utils.matrix import Kron, KronDecomposed
from laplace.utils.metrics import RunningNLLMetric
from laplace.utils.utils import (
    fix_prior_prec_structure,
    invsqrt_precision,
    normal_samples,
    validate,
)

__all__ = [
    "BaseLaplace",
    "ParametricLaplace",
    "FunctionalLaplace",
    "FullLaplace",
    "KronLaplace",
    "DiagLaplace",
    "LowRankLaplace",
]


class BaseLaplace:
    """Baseclass for all Laplace approximations in this library.

    Parameters
    ----------
    model : torch.nn.Module
    likelihood : Likelihood or str in {'classification', 'regression', 'reward_modeling'}
        determines the log likelihood Hessian approximation.
        In the case of 'reward_modeling', it fits Laplace using the classification likelihood,
        then does prediction as in regression likelihood. The model needs to be defined accordingly:
        The forward pass during training takes `x.shape == (batch_size, 2, dim)` with
        `y.shape = (batch_size,)`. Meanwhile, during evaluation `x.shape == (batch_size, dim)`.
        Note that 'reward_modeling' only supports `KronLaplace` and `DiagLaplace`.
    sigma_noise : torch.Tensor or float, default=1
        observation noise for the regression setting; must be 1 for classification
    prior_precision : torch.Tensor or float, default=1
        prior precision of a Gaussian prior (= weight decay);
        can be scalar, per-layer, or diagonal in the most general case
    prior_mean : torch.Tensor or float, default=0
        prior mean of a Gaussian prior, useful for continual learning
    temperature : float, default=1
        temperature of the likelihood; lower temperature leads to more
        concentrated posterior and vice versa.
    enable_backprop: bool, default=False
        whether to enable backprop to the input `x` through the Laplace predictive.
        Useful for e.g. Bayesian optimization.
    dict_key_x: str, default='input_ids'
        The dictionary key under which the input tensor `x` is stored. Only has effect
        when the model takes a `MutableMapping` as the input. Useful for Huggingface
        LLM models.
    dict_key_y: str, default='labels'
        The dictionary key under which the target tensor `y` is stored. Only has effect
        when the model takes a `MutableMapping` as the input. Useful for Huggingface
        LLM models.
    backend : subclasses of `laplace.curvature.CurvatureInterface`
        backend for access to curvature/Hessian approximations. Defaults to CurvlinopsGGN if None.
    backend_kwargs : dict, default=None
        arguments passed to the backend on initialization, for example to
        set the number of MC samples for stochastic approximations.
    asdl_fisher_kwargs : dict, default=None
        arguments passed to the ASDL backend specifically on initialization.
    """

    def __init__(
        self,
        model: nn.Module,
        likelihood: Likelihood | str,
        sigma_noise: float | torch.Tensor = 1.0,
        prior_precision: float | torch.Tensor = 1.0,
        prior_mean: float | torch.Tensor = 0.0,
        temperature: float = 1.0,
        enable_backprop: bool = False,
        dict_key_x: str = "input_ids",
        dict_key_y: str = "labels",
        backend: type[CurvatureInterface] | None = None,
        backend_kwargs: dict[str, Any] | None = None,
        asdl_fisher_kwargs: dict[str, Any] | None = None,
    ) -> None:
        if likelihood not in [lik.value for lik in Likelihood]:
            raise ValueError(f"Invalid likelihood type {likelihood}")

        self.model: nn.Module = model
        self.likelihood: Likelihood | str = likelihood

        # Only do Laplace on params that require grad
        self.params: list[torch.Tensor] = []
        self.is_subset_params: bool = False
        for p in model.parameters():
            if p.requires_grad:
                self.params.append(p)
            else:
                self.is_subset_params = True

        self.n_params: int = sum(p.numel() for p in self.params)
        self.n_layers: int = len(self.params)
        self.prior_precision: float | torch.Tensor = prior_precision
        self.prior_mean: float | torch.Tensor = prior_mean
        if sigma_noise != 1 and likelihood != Likelihood.REGRESSION:
            raise ValueError("Sigma noise != 1 only available for regression.")

        self.sigma_noise: float | torch.Tensor = sigma_noise
        self.temperature: float = temperature
        self.enable_backprop: bool = enable_backprop

        # For models with dict-like inputs (e.g. Huggingface LLMs)
        self.dict_key_x = dict_key_x
        self.dict_key_y = dict_key_y

        if backend is None:
            backend = CurvlinopsGGN
        else:
            if self.is_subset_params and (
                "backpack" in backend.__name__.lower()
                or "asdfghjkl" in backend.__name__.lower()
            ):
                raise ValueError(
                    "If some grad are switched off, the BackPACK and Asdfghjkl backends"
                    " are not supported."
                )

        self._backend: CurvatureInterface | None = None
        self._backend_cls: type[CurvatureInterface] = backend
        self._backend_kwargs: dict[str, Any] = (
            dict() if backend_kwargs is None else backend_kwargs
        )
        self._asdl_fisher_kwargs: dict[str, Any] = (
            dict() if asdl_fisher_kwargs is None else asdl_fisher_kwargs
        )

        # log likelihood = g(loss)
        self.loss: float = 0.0
        self.n_outputs: int = 0
        self.n_data: int = 0

        # Declare attributes
        self._prior_mean: torch.Tensor
        self._prior_precision: torch.Tensor
        self._sigma_noise: torch.Tensor
        self._posterior_scale: torch.Tensor | None

    @property
    def _device(self) -> torch.device:
        return next(self.model.parameters()).device

    @property
    def backend(self) -> CurvatureInterface:
        if self._backend is None:
            likelihood = (
                "classification"
                if self.likelihood == "reward_modeling"
                else self.likelihood
            )
            self._backend = self._backend_cls(
                self.model,
                likelihood,
                dict_key_x=self.dict_key_x,
                dict_key_y=self.dict_key_y,
                **self._backend_kwargs,
            )
        return self._backend

    def _curv_closure(
        self,
        X: torch.Tensor | MutableMapping[str, torch.Tensor | Any],
        y: torch.Tensor,
        N: int,
    ) -> tuple[torch.Tensor, torch.Tensor]:
        raise NotImplementedError

    def fit(self, train_loader: DataLoader) -> None:
        raise NotImplementedError

    def log_marginal_likelihood(
        self,
        prior_precision: torch.Tensor | None = None,
        sigma_noise: torch.Tensor | None = None,
    ) -> torch.Tensor:
        raise NotImplementedError

    @property
    def log_likelihood(self) -> torch.Tensor:
        """Compute log likelihood on the training data after `.fit()` has been called.
        The log likelihood is computed on-demand based on the loss and, for example,
        the observation noise which makes it differentiable in the latter for
        iterative updates.

        Returns
        -------
        log_likelihood : torch.Tensor
        """
        factor = -self._H_factor
        if self.likelihood == "regression":
            # loss used is just MSE, need to add normalizer for gaussian likelihood
            c = (
                self.n_data
                * self.n_outputs
                * torch.log(torch.tensor(self.sigma_noise) * sqrt(2 * pi))
            )
            return factor * self.loss - c
        else:
            # for classification Xent == log Cat
            return factor * self.loss

    def __call__(
        self,
        x: torch.Tensor | MutableMapping[str, torch.Tensor | Any],
        pred_type: PredType | str,
        link_approx: LinkApprox | str,
        n_samples: int,
    ) -> torch.Tensor | tuple[torch.Tensor, torch.Tensor]:
        raise NotImplementedError

    def predictive(
        self,
        x: torch.Tensor,
        pred_type: PredType | str,
        link_approx: LinkApprox | str,
        n_samples: int,
    ) -> torch.Tensor | tuple[torch.Tensor, torch.Tensor]:
        return self(x, pred_type, link_approx, n_samples)

    def _check_jacobians(self, Js: torch.Tensor) -> None:
        if not isinstance(Js, torch.Tensor):
            raise ValueError("Jacobians have to be torch.Tensor.")
        if not Js.device == self._device:
            raise ValueError("Jacobians need to be on the same device as Laplace.")
        m, k, p = Js.size()
        if p != self.n_params:
            raise ValueError("Invalid Jacobians shape for Laplace posterior approx.")

    @property
    def prior_precision_diag(self) -> torch.Tensor:
        """Obtain the diagonal prior precision \\(p_0\\) constructed from either
        a scalar, layer-wise, or diagonal prior precision.

        Returns
        -------
        prior_precision_diag : torch.Tensor
        """
        prior_prec: torch.Tensor = (
            self.prior_precision
            if isinstance(self.prior_precision, torch.Tensor)
            else torch.tensor(self.prior_precision)
        )

        if prior_prec.ndim == 0 or len(prior_prec) == 1:  # scalar
            return self.prior_precision * torch.ones(self.n_params, device=self._device)
        elif len(prior_prec) == self.n_params:  # diagonal
            return prior_prec
        elif len(prior_prec) == self.n_layers:  # per layer
            n_params_per_layer = [p.numel() for p in self.params]
            return torch.cat(
                [
                    prior * torch.ones(n_params, device=self._device)
                    for prior, n_params in zip(prior_prec, n_params_per_layer)
                ]
            )
        else:
            raise ValueError(
                "Mismatch of prior and model. Diagonal, scalar, or per-layer prior."
            )

    @property
    def prior_mean(self) -> torch.Tensor:
        return self._prior_mean

    @prior_mean.setter
    def prior_mean(self, prior_mean: float | torch.Tensor) -> None:
        if np.isscalar(prior_mean) and np.isreal(prior_mean):
            self._prior_mean = torch.tensor(prior_mean, device=self._device)
        elif isinstance(prior_mean, torch.Tensor):
            if prior_mean.ndim == 0:
                self._prior_mean = prior_mean.reshape(-1).to(self._device)
            elif prior_mean.ndim == 1:
                if len(prior_mean) not in [1, self.n_params]:
                    raise ValueError("Invalid length of prior mean.")
                self._prior_mean = prior_mean
            else:
                raise ValueError("Prior mean has too many dimensions!")
        else:
            raise ValueError("Invalid argument type of prior mean.")

    @property
    def prior_precision(self) -> torch.Tensor:
        return self._prior_precision

    @prior_precision.setter
    def prior_precision(self, prior_precision: float | torch.Tensor):
        self._posterior_scale = None

        if np.isscalar(prior_precision) and np.isreal(prior_precision):
            self._prior_precision = torch.tensor([prior_precision], device=self._device)
        elif isinstance(prior_precision, torch.Tensor):
            if prior_precision.ndim == 0:
                # make dimensional
                self._prior_precision = prior_precision.reshape(-1).to(self._device)
            elif prior_precision.ndim == 1:
                if len(prior_precision) not in [1, self.n_layers, self.n_params]:
                    raise ValueError(
                        "Length of prior precision does not align with architecture."
                    )
                self._prior_precision = prior_precision.to(self._device)
            else:
                raise ValueError(
                    "Prior precision needs to be at most one-dimensional tensor."
                )
        else:
            raise ValueError(
                "Prior precision either scalar or torch.Tensor up to 1-dim."
            )

    def optimize_prior_precision(
        self,
        pred_type: PredType | str,
        method: TuningMethod | str = TuningMethod.MARGLIK,
        n_steps: int = 100,
        lr: float = 1e-1,
        init_prior_prec: float | torch.Tensor = 1.0,
        prior_structure: PriorStructure | str = PriorStructure.DIAG,
        val_loader: DataLoader | None = None,
        loss: torchmetrics.Metric
        | Callable[[torch.Tensor], torch.Tensor | float]
        | None = None,
        log_prior_prec_min: float = -4,
        log_prior_prec_max: float = 4,
        grid_size: int = 100,
        link_approx: LinkApprox | str = LinkApprox.PROBIT,
        n_samples: int = 100,
        verbose: bool = False,
        progress_bar: bool = False,
    ) -> None:
        """Optimize the prior precision post-hoc using the `method`
        specified by the user.

        Parameters
        ----------
        pred_type : PredType or str in {'glm', 'nn'}
            type of posterior predictive, linearized GLM predictive or neural
            network sampling predictiv. The GLM predictive is consistent with the
            curvature approximations used here.
        method : TuningMethod or str in {'marglik', 'gridsearch'}, default=PredType.MARGLIK
            specifies how the prior precision should be optimized.
        n_steps : int, default=100
            the number of gradient descent steps to take.
        lr : float, default=1e-1
            the learning rate to use for gradient descent.
        init_prior_prec : float or tensor, default=1.0
            initial prior precision before the first optimization step.
        prior_structure : PriorStructure or str in {'scalar', 'layerwise', 'diag'}, default=PriorStructure.SCALAR
            if init_prior_prec is scalar, the prior precision is optimized with this structure.
            otherwise, the structure of init_prior_prec is maintained.
        val_loader : torch.data.utils.DataLoader, default=None
            DataLoader for the validation set; each iterate is a training batch (X, y).
        loss : callable or torchmetrics.Metric, default=None
            loss function to use for CV. If callable, the loss is computed offline (memory intensive).
            If torchmetrics.Metric, running loss is computed (efficient). The default
            depends on the likelihood: `RunningNLLMetric()` for classification and
            reward modeling, running `MeanSquaredError()` for regression.
        log_prior_prec_min : float, default=-4
            lower bound of gridsearch interval.
        log_prior_prec_max : float, default=4
            upper bound of gridsearch interval.
        grid_size : int, default=100
            number of values to consider inside the gridsearch interval.
        link_approx : LinkApprox or str in {'mc', 'probit', 'bridge'}, default=LinkApprox.PROBIT
            how to approximate the classification link function for the `'glm'`.
            For `pred_type='nn'`, only `'mc'` is possible.
        n_samples : int, default=100
            number of samples for `link_approx='mc'`.
        verbose : bool, default=False
            if true, the optimized prior precision will be printed
            (can be a large tensor if the prior has a diagonal covariance).
        progress_bar : bool, default=False
            whether to show a progress bar; updated at every batch-Hessian computation.
            Useful for very large model and large amount of data, esp. when `subset_of_weights='all'`.
        """
        likelihood = (
            Likelihood.CLASSIFICATION
            if self.likelihood == Likelihood.REWARD_MODELING
            else self.likelihood
        )

        if likelihood == Likelihood.CLASSIFICATION:
            warnings.warn(
                "By default `link_approx` is `probit`. Make sure to set it equals to "
                "the way you want to call `la(test_data, pred_type=..., link_approx=...)`."
            )

        if method == TuningMethod.MARGLIK:
            if val_loader is not None:
                warnings.warn(
                    "`val_loader` will be ignored when `method` == 'marglik'. "
                    "Do you mean to set `method = 'gridsearch'`?"
                )

            self.prior_precision = (
                init_prior_prec
                if isinstance(init_prior_prec, torch.Tensor)
                else torch.tensor(init_prior_prec)
            )

            if (
                len(self.prior_precision) == 1
                and prior_structure != PriorStructure.SCALAR
            ):
                self.prior_precision = fix_prior_prec_structure(
                    self.prior_precision.item(),
                    prior_structure,
                    self.n_layers,
                    self.n_params,
                    self._device,
                )

            log_prior_prec = self.prior_precision.log()
            log_prior_prec.requires_grad = True
            optimizer = torch.optim.Adam([log_prior_prec], lr=lr)

            if progress_bar:
                pbar = tqdm.trange(n_steps)
                pbar.set_description("[Optimizing marginal likelihood]")
            else:
                pbar = range(n_steps)

            for _ in pbar:
                optimizer.zero_grad()
                prior_prec = log_prior_prec.exp()
                neg_log_marglik = -self.log_marginal_likelihood(
                    prior_precision=prior_prec
                )
                neg_log_marglik.backward()
                optimizer.step()

            self.prior_precision = log_prior_prec.detach().exp()
        elif method == TuningMethod.GRIDSEARCH:
            if val_loader is None:
                raise ValueError("gridsearch requires a validation set DataLoader")

            interval = torch.logspace(log_prior_prec_min, log_prior_prec_max, grid_size)

            if loss is None:
                loss = (
                    torchmetrics.MeanSquaredError(num_outputs=self.n_outputs).to(
                        self._device
                    )
                    if likelihood == Likelihood.REGRESSION
                    else RunningNLLMetric().to(self._device)
                )

            self.prior_precision = self._gridsearch(
                loss,
                interval,
                val_loader,
                pred_type=pred_type,
                link_approx=link_approx,
                n_samples=n_samples,
                progress_bar=progress_bar,
            )
        else:
            raise ValueError("For now only marglik and gridsearch is implemented.")

        if verbose:
            print(f"Optimized prior precision is {self.prior_precision}.")

    def _gridsearch(
        self,
        loss: torchmetrics.Metric | Callable[[torch.Tensor], torch.Tensor | float],
        interval: torch.Tensor,
        val_loader: DataLoader,
        pred_type: PredType | str,
        link_approx: LinkApprox | str = LinkApprox.PROBIT,
        n_samples: int = 100,
        progress_bar: bool = False,
    ) -> torch.Tensor:
        assert callable(loss) or isinstance(loss, torchmetrics.Metric)

        results: list[float] = list()
        prior_precs: list[torch.Tensor] = list()
        pbar = tqdm.tqdm(interval, disable=not progress_bar)

        for prior_prec in pbar:
            self.prior_precision = prior_prec

            try:
                result = validate(
                    self,
                    val_loader,
                    loss,
                    pred_type=pred_type,
                    link_approx=link_approx,
                    n_samples=n_samples,
                    dict_key_y=self.dict_key_y,
                )
            except LinAlgError:
                result = np.inf
            except RuntimeError as err:
                if "not positive definite" in str(err):
                    result = np.inf
                else:
                    raise err

            if progress_bar:
                pbar.set_description(
                    f"[Grid search | prior_prec: {prior_prec:.3e}, loss: {result:.3f}]"
                )

            results.append(result)
            prior_precs.append(prior_prec)

        return prior_precs[np.argmin(results)]

    @property
    def sigma_noise(self) -> torch.Tensor:
        return self._sigma_noise

    @sigma_noise.setter
    def sigma_noise(self, sigma_noise: float | torch.Tensor) -> None:
        self._posterior_scale = None

        if np.isscalar(sigma_noise) and np.isreal(sigma_noise):
            self._sigma_noise = torch.tensor(sigma_noise, device=self._device)
        elif isinstance(sigma_noise, torch.Tensor):
            if sigma_noise.ndim == 0:
                self._sigma_noise = sigma_noise.to(self._device)
            elif sigma_noise.ndim == 1:
                if len(sigma_noise) > 1:
                    raise ValueError("Only homoscedastic output noise supported.")
                self._sigma_noise = sigma_noise[0].to(self._device)
            else:
                raise ValueError("Sigma noise needs to be scalar or 1-dimensional.")
        else:
            raise ValueError(
                "Invalid type: sigma noise needs to be torch.Tensor or scalar."
            )

    @property
    def _H_factor(self) -> torch.Tensor:
        sigma2 = self.sigma_noise.square()
        return 1 / sigma2 / self.temperature

    def _glm_forward_call(
        self,
        x: torch.Tensor | MutableMapping,
        likelihood: Likelihood | str,
        joint: bool = False,
        link_approx: LinkApprox | str = LinkApprox.PROBIT,
        n_samples: int = 100,
        diagonal_output: bool = False,
    ) -> torch.Tensor | tuple[torch.Tensor, torch.Tensor]:
        """Compute the posterior predictive on input data `x` for "glm" pred type.

        Parameters
        ----------
        x : torch.Tensor or MutableMapping
            `(batch_size, input_shape)` if tensor. If MutableMapping, must contain
            the said tensor.

        likelihood : Likelihood or str in {'classification', 'regression', 'reward_modeling'}
            determines the log likelihood Hessian approximation.

        link_approx : {'mc', 'probit', 'bridge', 'bridge_norm'}
            how to approximate the classification link function for the `'glm'`.
            For `pred_type='nn'`, only 'mc' is possible.

        joint : bool
            Whether to output a joint predictive distribution in regression with
            `pred_type='glm'`. If set to `True`, the predictive distribution
            has the same form as GP posterior, i.e. N([f(x1), ...,f(xm)], Cov[f(x1), ..., f(xm)]).
            If `False`, then only outputs the marginal predictive distribution.
            Only available for regression and GLM predictive.

        n_samples : int
            number of samples for `link_approx='mc'`.

        diagonal_output : bool
            whether to use a diagonalized posterior predictive on the outputs.
            Only works for `pred_type='glm'` and `link_approx='mc'`.

        Returns
        -------
        predictive: torch.Tensor or tuple[torch.Tensor]
            For `likelihood='classification'`, a torch.Tensor is returned with
            a distribution over classes (similar to a Softmax).
            For `likelihood='regression'`, a tuple of torch.Tensor is returned
            with the mean and the predictive variance.
            For `likelihood='regression'` and `joint=True`, a tuple of torch.Tensor
            is returned with the mean and the predictive covariance.
        """
        f_mu, f_var = self._glm_predictive_distribution(
            x, joint=joint and likelihood == Likelihood.REGRESSION
        )

        if likelihood == Likelihood.REGRESSION:
            return f_mu, f_var

        if link_approx == LinkApprox.MC:
            return self._glm_predictive_samples(
                f_mu,
                f_var,
                n_samples=n_samples,
                diagonal_output=diagonal_output,
            ).mean(dim=0)
        elif link_approx == LinkApprox.PROBIT:
            kappa = 1 / torch.sqrt(1.0 + np.pi / 8 * f_var.diagonal(dim1=1, dim2=2))
            return torch.softmax(kappa * f_mu, dim=-1)
        elif "bridge" in link_approx:
            # zero mean correction
            f_mu -= (
                f_var.sum(-1)
                * f_mu.sum(-1).reshape(-1, 1)
                / f_var.sum(dim=(1, 2)).reshape(-1, 1)
            )
            f_var -= torch.einsum(
                "bi,bj->bij", f_var.sum(-1), f_var.sum(-2)
            ) / f_var.sum(dim=(1, 2)).reshape(-1, 1, 1)

            # Laplace Bridge
            _, K = f_mu.size(0), f_mu.size(-1)
            f_var_diag = torch.diagonal(f_var, dim1=1, dim2=2)

            # optional: variance correction
            if link_approx == LinkApprox.BRIDGE_NORM:
                f_var_diag_mean = f_var_diag.mean(dim=1)
                f_var_diag_mean /= torch.as_tensor([K / 2], device=self._device).sqrt()
                f_mu /= f_var_diag_mean.sqrt().unsqueeze(-1)
                f_var_diag /= f_var_diag_mean.unsqueeze(-1)

            sum_exp = torch.exp(-f_mu).sum(dim=1).unsqueeze(-1)
            alpha = (1 - 2 / K + f_mu.exp() / K**2 * sum_exp) / f_var_diag
            return torch.nan_to_num(alpha / alpha.sum(dim=1).unsqueeze(-1), nan=1.0)
        else:
            raise ValueError(
                "Prediction path invalid. Check the likelihood, pred_type, link_approx combination!"
            )

    def _glm_predictive_samples(
        self,
        f_mu: torch.Tensor,
        f_var: torch.Tensor,
        n_samples: int,
        diagonal_output: bool = False,
        generator: torch.Generator | None = None,
    ) -> torch.Tensor:
        """Sample from the posterior predictive on input data `x` using "glm" prediction
        type.

        Parameters
        ----------
        f_mu : torch.Tensor or MutableMapping
            glm predictive mean `(batch_size, output_shape)`

        f_var : torch.Tensor or MutableMapping
            glm predictive covariances `(batch_size, output_shape, output_shape)`

        n_samples : int
            number of samples

        diagonal_output : bool
            whether to use a diagonalized glm posterior predictive on the outputs.

        generator : torch.Generator, optional
            random number generator to control the samples (if sampling used)

        Returns
        -------
        samples : torch.Tensor
            samples `(n_samples, batch_size, output_shape)`
        """
        assert f_var.shape == torch.Size([f_mu.shape[0], f_mu.shape[1], f_mu.shape[1]])

        if diagonal_output:
            f_var = torch.diagonal(f_var, dim1=1, dim2=2)

        f_samples = normal_samples(f_mu, f_var, n_samples, generator)

        if self.likelihood == Likelihood.REGRESSION:
            return f_samples
        else:
            return torch.softmax(f_samples, dim=-1)


class ParametricLaplace(BaseLaplace):
    """
    Parametric Laplace class.

    Subclasses need to specify how the Hessian approximation is initialized,
    how to add up curvature over training data, how to sample from the
    Laplace approximation, and how to compute the functional variance.

    A Laplace approximation is represented by a MAP which is given by the
    `model` parameter and a posterior precision or covariance specifying
    a Gaussian distribution \\(\\mathcal{N}(\\theta_{MAP}, P^{-1})\\).
    The goal of this class is to compute the posterior precision \\(P\\)
    which sums as
    \\[
        P = \\sum_{n=1}^N \\nabla^2_\\theta \\log p(\\mathcal{D}_n \\mid \\theta)
        \\vert_{\\theta_{MAP}} + \\nabla^2_\\theta \\log p(\\theta) \\vert_{\\theta_{MAP}}.
    \\]
    Every subclass implements different approximations to the log likelihood Hessians,
    for example, a diagonal one. The prior is assumed to be Gaussian and therefore we have
    a simple form for \\(\\nabla^2_\\theta \\log p(\\theta) \\vert_{\\theta_{MAP}} = P_0 \\).
    In particular, we assume a scalar, layer-wise, or diagonal prior precision so that in
    all cases \\(P_0 = \\textrm{diag}(p_0)\\) and the structure of \\(p_0\\) can be varied.
    """

    def __init__(
        self,
        model: nn.Module,
        likelihood: Likelihood | str,
        sigma_noise: float | torch.Tensor = 1.0,
        prior_precision: float | torch.Tensor = 1.0,
        prior_mean: float | torch.Tensor = 0.0,
        temperature: float = 1.0,
        enable_backprop: bool = False,
        dict_key_x: str = "inputs_id",
        dict_key_y: str = "labels",
        backend: type[CurvatureInterface] | None = None,
        backend_kwargs: dict[str, Any] | None = None,
        asdl_fisher_kwargs: dict[str, Any] | None = None,
    ):
        super().__init__(
            model,
            likelihood,
            sigma_noise,
            prior_precision,
            prior_mean,
            temperature,
            enable_backprop,
            dict_key_x,
            dict_key_y,
            backend,
            backend_kwargs,
            asdl_fisher_kwargs,
        )
        if not hasattr(self, "H"):
            self._init_H()
            # posterior mean/mode
            self.mean: float | torch.Tensor = self.prior_mean

    def _init_H(self) -> None:
        raise NotImplementedError

    def _check_H_init(self) -> None:
        if getattr(self, "H", None) is None:
            raise AttributeError("Laplace not fitted. Run fit() first.")

    def fit(
        self,
        train_loader: DataLoader,
        override: bool = True,
        progress_bar: bool = False,
    ) -> None:
        """Fit the local Laplace approximation at the parameters of the model.

        Parameters
        ----------
        train_loader : torch.data.utils.DataLoader
            each iterate is a training batch, either `(X, y)` tensors or a dict-like
            object containing keys as expressed by `self.dict_key_x` and
            `self.dict_key_y`. `train_loader.dataset` needs to be set to access
            \\(N\\), size of the data set.
        override : bool, default=True
            whether to initialize H, loss, and n_data again; setting to False is useful for
            online learning settings to accumulate a sequential posterior approximation.
        progress_bar : bool, default=False
            whether to show a progress bar; updated at every batch-Hessian computation.
            Useful for very large model and large amount of data, esp. when `subset_of_weights='all'`.
        """
        if override:
            self._init_H()
            self.loss: float | torch.Tensor = 0
            self.n_data: int = 0

        self.model.eval()

        self.mean: torch.Tensor = parameters_to_vector(self.params)
        if not self.enable_backprop:
            self.mean = self.mean.detach()

        data: (
            tuple[torch.Tensor, torch.Tensor] | MutableMapping[str, torch.Tensor | Any]
        ) = next(iter(train_loader))

        with torch.no_grad():
            if isinstance(data, MutableMapping):  # To support Huggingface dataset
                if "backpack" in self._backend_cls.__name__.lower() or (
                    isinstance(self, DiagLaplace) and self._backend_cls == CurvlinopsEF
                ):
                    raise ValueError(
                        "Currently DiagEF is not supported under CurvlinopsEF backend "
                        + "for custom models with non-tensor inputs "
                        + "(https://github.com/pytorch/functorch/issues/159). Consider "
                        + "using AsdlEF backend instead. The same limitation applies "
                        + "to all BackPACK backend"
                    )

                out = self.model(data)
            else:
                X = data[0]
                try:
                    out = self.model(X[:1].to(self._device))
                except (TypeError, AttributeError):
                    out = self.model(X.to(self._device))
        self.n_outputs = out.shape[-1]
        setattr(self.model, "output_size", self.n_outputs)

        N = len(train_loader.dataset)

        pbar = tqdm.tqdm(train_loader, disable=not progress_bar)
        pbar.set_description("[Computing Hessian]")

        for data in pbar:
            if isinstance(data, MutableMapping):  # To support Huggingface dataset
                X, y = data, data[self.dict_key_y].to(self._device)
            else:
                X, y = data
                X, y = X.to(self._device), y.to(self._device)
            self.model.zero_grad()
            loss_batch, H_batch = self._curv_closure(X, y, N=N)
            self.loss += loss_batch
            self.H += H_batch

        self.n_data += N

    @property
    def scatter(self) -> torch.Tensor:
        """Computes the _scatter_, a term of the log marginal likelihood that
        corresponds to L-2 regularization:
        `scatter` = \\((\\theta_{MAP} - \\mu_0)^{T} P_0 (\\theta_{MAP} - \\mu_0) \\).

        Returns
        -------
        scatter: torch.Tensor
        """
        delta = self.mean - self.prior_mean
        return (delta * self.prior_precision_diag) @ delta

    @property
    def log_det_prior_precision(self) -> torch.Tensor:
        """Compute log determinant of the prior precision
        \\(\\log \\det P_0\\)

        Returns
        -------
        log_det : torch.Tensor
        """
        return self.prior_precision_diag.log().sum()

    @property
    def log_det_posterior_precision(self) -> torch.Tensor:
        """Compute log determinant of the posterior precision
        \\(\\log \\det P\\) which depends on the subclasses structure
        used for the Hessian approximation.

        Returns
        -------
        log_det : torch.Tensor
        """
        raise NotImplementedError

    @property
    def log_det_ratio(self) -> torch.Tensor:
        """Compute the log determinant ratio, a part of the log marginal likelihood.
        \\[
            \\log \\frac{\\det P}{\\det P_0} = \\log \\det P - \\log \\det P_0
        \\]

        Returns
        -------
        log_det_ratio : torch.Tensor
        """
        return self.log_det_posterior_precision - self.log_det_prior_precision

    def square_norm(self, value) -> torch.Tensor:
        """Compute the square norm under post. Precision with `value-self.mean` as 𝛥:
        \\[
            \\Delta^\top P \\Delta
        \\]
        Returns
        -------
        square_form
        """
        raise NotImplementedError

    def log_prob(self, value: torch.Tensor, normalized: bool = True) -> torch.Tensor:
        """Compute the log probability under the (current) Laplace approximation.

        Parameters
        ----------
        value: torch.Tensor
        normalized : bool, default=True
            whether to return log of a properly normalized Gaussian or just the
            terms that depend on `value`.

        Returns
        -------
        log_prob : torch.Tensor
        """
        if not normalized:
            return -self.square_norm(value) / 2
        log_prob = (
            -self.n_params / 2 * log(2 * pi) + self.log_det_posterior_precision / 2
        )
        log_prob -= self.square_norm(value) / 2
        return log_prob

    def log_marginal_likelihood(
        self,
        prior_precision: torch.Tensor | None = None,
        sigma_noise: torch.Tensor | None = None,
    ) -> torch.Tensor:
        """Compute the Laplace approximation to the log marginal likelihood subject
        to specific Hessian approximations that subclasses implement.
        Requires that the Laplace approximation has been fit before.
        The resulting torch.Tensor is differentiable in `prior_precision` and
        `sigma_noise` if these have gradients enabled.
        By passing `prior_precision` or `sigma_noise`, the current value is
        overwritten. This is useful for iterating on the log marginal likelihood.

        Parameters
        ----------
        prior_precision : torch.Tensor, optional
            prior precision if should be changed from current `prior_precision` value
        sigma_noise : torch.Tensor, optional
            observation noise standard deviation if should be changed

        Returns
        -------
        log_marglik : torch.Tensor
        """
        # update prior precision (useful when iterating on marglik)
        if prior_precision is not None:
            self.prior_precision = prior_precision

        # update sigma_noise (useful when iterating on marglik)
        if sigma_noise is not None:
            if self.likelihood != Likelihood.REGRESSION:
                raise ValueError("Can only change sigma_noise for regression.")

            self.sigma_noise = sigma_noise

        return self.log_likelihood - 0.5 * (self.log_det_ratio + self.scatter)

    def __call__(
        self,
        x: torch.Tensor | MutableMapping[str, torch.Tensor | Any],
        pred_type: PredType | str = PredType.GLM,
        joint: bool = False,
        link_approx: LinkApprox | str = LinkApprox.PROBIT,
        n_samples: int = 100,
        diagonal_output: bool = False,
        generator: torch.Generator | None = None,
        fitting: bool = False,
        **model_kwargs: dict[str, Any],
    ) -> torch.Tensor | tuple[torch.Tensor, torch.Tensor]:
        """Compute the posterior predictive on input data `x`.

        Parameters
        ----------
        x : torch.Tensor or MutableMapping
            `(batch_size, input_shape)` if tensor. If MutableMapping, must contain
            the said tensor.

        pred_type : {'glm', 'nn'}, default='glm'
            type of posterior predictive, linearized GLM predictive or neural
            network sampling predictive. The GLM predictive is consistent with
            the curvature approximations used here. When Laplace is done only
            on subset of parameters (i.e. some grad are disabled),
            only `nn` predictive is supported.

        link_approx : {'mc', 'probit', 'bridge', 'bridge_norm'}
            how to approximate the classification link function for the `'glm'`.
            For `pred_type='nn'`, only 'mc' is possible.

        joint : bool
            Whether to output a joint predictive distribution in regression with
            `pred_type='glm'`. If set to `True`, the predictive distribution
            has the same form as GP posterior, i.e. N([f(x1), ...,f(xm)], Cov[f(x1), ..., f(xm)]).
            If `False`, then only outputs the marginal predictive distribution.
            Only available for regression and GLM predictive.

        n_samples : int
            number of samples for `link_approx='mc'`.

        diagonal_output : bool
            whether to use a diagonalized posterior predictive on the outputs.
            Only works for `pred_type='glm'` when `joint=False` in regression.
            In the case of last-layer Laplace with a diagonal or Kron Hessian,
            setting this to `True` makes computation much(!) faster for large
            number of outputs.

        generator : torch.Generator, optional
            random number generator to control the samples (if sampling used).

        fitting : bool, default=False
            whether or not this predictive call is done during fitting. Only useful for
            reward modeling: the likelihood is set to `"regression"` when `False` and
            `"classification"` when `True`.

        Returns
        -------
        predictive: torch.Tensor or tuple[torch.Tensor]
            For `likelihood='classification'`, a torch.Tensor is returned with
            a distribution over classes (similar to a Softmax).
            For `likelihood='regression'`, a tuple of torch.Tensor is returned
            with the mean and the predictive variance.
            For `likelihood='regression'` and `joint=True`, a tuple of torch.Tensor
            is returned with the mean and the predictive covariance.
        """
        if pred_type not in [pred for pred in PredType]:
            raise ValueError("Only glm and nn supported as prediction types.")

        if link_approx not in [la for la in LinkApprox]:
            raise ValueError(f"Unsupported link approximation {link_approx}.")

        if pred_type == PredType.NN and link_approx != LinkApprox.MC:
            raise ValueError(
                "Only mc link approximation is supported for nn prediction type."
            )

        if generator is not None:
            if (
                not isinstance(generator, torch.Generator)
                or generator.device != self._device
            ):
                raise ValueError("Invalid random generator (check type and device).")

        likelihood = self.likelihood
        if likelihood == Likelihood.REWARD_MODELING:
            likelihood = Likelihood.CLASSIFICATION if fitting else Likelihood.REGRESSION

        if pred_type == PredType.GLM:
<<<<<<< HEAD
            return self._glm_forward_call(
                x, likelihood, joint, link_approx, n_samples, diagonal_output
=======
            f_mu, f_var = self._glm_predictive_distribution(
                x,
                joint=joint and likelihood == Likelihood.REGRESSION,
                diagonal_output=diagonal_output
                and self.likelihood == Likelihood.REGRESSION,
>>>>>>> 8076652f
            )
        else:
            if likelihood == Likelihood.REGRESSION:
                samples = self._nn_predictive_samples(x, n_samples, **model_kwargs)
                return samples.mean(dim=0), samples.var(dim=0)
            else:  # classification; the average is computed online
                return self._nn_predictive_classification(x, n_samples, **model_kwargs)

    def predictive_samples(
        self,
        x: torch.Tensor | MutableMapping[str, torch.Tensor | Any],
        pred_type: PredType | str = PredType.GLM,
        n_samples: int = 100,
        diagonal_output: bool = False,
        generator: torch.Generator | None = None,
    ) -> torch.Tensor:
        """Sample from the posterior predictive on input data `x`.
        Can be used, for example, for Thompson sampling.

        Parameters
        ----------
        x : torch.Tensor or MutableMapping
            input data `(batch_size, input_shape)`

        pred_type : {'glm', 'nn'}, default='glm'
            type of posterior predictive, linearized GLM predictive or neural
            network sampling predictive. The GLM predictive is consistent with
            the curvature approximations used here.

        n_samples : int
            number of samples

        diagonal_output : bool
            whether to use a diagonalized glm posterior predictive on the outputs.
            Only applies when `pred_type='glm'`.

        generator : torch.Generator, optional
            random number generator to control the samples (if sampling used)

        Returns
        -------
        samples : torch.Tensor
            samples `(n_samples, batch_size, output_shape)`
        """
        if pred_type not in PredType.__members__.values():
            raise ValueError("Only glm and nn supported as prediction types.")

        if pred_type == PredType.GLM:
            f_mu, f_var = self._glm_predictive_distribution(x)
            return self._glm_predictive_samples(
                f_mu, f_var, n_samples, diagonal_output, generator
            )

        else:  # 'nn'
            return self._nn_predictive_samples(x, n_samples, generator)

    @torch.enable_grad()
    def _glm_predictive_distribution(
        self,
        X: torch.Tensor | MutableMapping[str, torch.Tensor | Any],
        joint: bool = False,
        diagonal_output: bool = False,
    ) -> tuple[torch.Tensor, torch.Tensor]:
        if "asdl" in self._backend_cls.__name__.lower():
            # Asdl's doesn't support backprop over Jacobians
            # falling back to functorch
            warnings.warn(
                "ASDL backend is used which does not support backprop through "
                "the functional variance, but `self.enable_backprop = True`. "
                "Falling back to using `self.backend.functorch_jacobians` "
                "which can be memory intensive for large models."
            )

            Js, f_mu = self.backend.functorch_jacobians(
                X, enable_backprop=self.enable_backprop
            )
        else:
            Js, f_mu = self.backend.jacobians(X, enable_backprop=self.enable_backprop)

        if joint:
            f_mu = f_mu.flatten()  # (batch*out)
            f_var = self.functional_covariance(Js)  # (batch*out, batch*out)
        else:
            f_var = self.functional_variance(Js)  # (batch, out, out)

            if diagonal_output:
                f_var = torch.diagonal(f_var, dim1=-2, dim2=-1)

        return (
            (f_mu.detach(), f_var.detach())
            if not self.enable_backprop
            else (f_mu, f_var)
        )

    def _nn_predictive_samples(
        self,
        X: torch.Tensor | MutableMapping[str, torch.Tensor | Any],
        n_samples: int = 100,
        generator: torch.Generator | None = None,
        **model_kwargs: dict[str, Any],
    ) -> torch.Tensor:
        fs = list()
        for sample in self.sample(n_samples, generator):
            vector_to_parameters(sample, self.params)
            logits = self.model(
                X.to(self._device) if isinstance(X, torch.Tensor) else X, **model_kwargs
            )
            fs.append(logits.detach() if not self.enable_backprop else logits)

        vector_to_parameters(self.mean, self.params)
        fs = torch.stack(fs)

        if self.likelihood == Likelihood.CLASSIFICATION:
            fs = torch.softmax(fs, dim=-1)

        return fs

    def _nn_predictive_classification(
        self,
        X: torch.Tensor | MutableMapping[str, torch.Tensor | Any],
        n_samples: int = 100,
        **model_kwargs: dict[str, Any],
    ) -> torch.Tensor:
        py = 0.0
        for sample in self.sample(n_samples):
            vector_to_parameters(sample, self.params)
            logits = self.model(
                X.to(self._device) if isinstance(X, torch.Tensor) else X, **model_kwargs
            ).detach()
            py += torch.softmax(logits, dim=-1) / n_samples

        vector_to_parameters(self.mean, self.params)

        return py

    def functional_variance(self, Js: torch.Tensor) -> torch.Tensor:
        """Compute functional variance for the `'glm'` predictive:
        `f_var[i] = Js[i] @ P.inv() @ Js[i].T`, which is a output x output
        predictive covariance matrix.
        Mathematically, we have for a single Jacobian
        \\(\\mathcal{J} = \\nabla_\\theta f(x;\\theta)\\vert_{\\theta_{MAP}}\\)
        the output covariance matrix
        \\( \\mathcal{J} P^{-1} \\mathcal{J}^T \\).

        Parameters
        ----------
        Js : torch.Tensor
            Jacobians of model output wrt parameters
            `(batch, outputs, parameters)`

        Returns
        -------
        f_var : torch.Tensor
            output covariance `(batch, outputs, outputs)`
        """
        raise NotImplementedError

    def functional_covariance(self, Js: torch.Tensor) -> torch.Tensor:
        """Compute functional covariance for the `'glm'` predictive:
        `f_cov = Js @ P.inv() @ Js.T`, which is a batch*output x batch*output
        predictive covariance matrix.

        This emulates the GP posterior covariance N([f(x1), ...,f(xm)], Cov[f(x1), ..., f(xm)]).
        Useful for joint predictions, such as in batched Bayesian optimization.

        Parameters
        ----------
        Js : torch.Tensor
            Jacobians of model output wrt parameters
            `(batch*outputs, parameters)`

        Returns
        -------
        f_cov : torch.Tensor
            output covariance `(batch*outputs, batch*outputs)`
        """
        raise NotImplementedError

    def sample(
        self, n_samples: int = 100, generator: torch.Generator | None = None
    ) -> torch.Tensor:
        """Sample from the Laplace posterior approximation, i.e.,
        \\( \\theta \\sim \\mathcal{N}(\\theta_{MAP}, P^{-1})\\).

        Parameters
        ----------
        n_samples : int, default=100
            number of samples

        generator : torch.Generator, optional
            random number generator to control the samples

        Returns
        -------
        samples: torch.Tensor
        """
        raise NotImplementedError

    def optimize_prior_precision(
        self,
        pred_type: PredType | str = PredType.GLM,
        method: TuningMethod | str = TuningMethod.MARGLIK,
        n_steps: int = 100,
        lr: float = 1e-1,
        init_prior_prec: float | torch.Tensor = 1.0,
        prior_structure: PriorStructure | str = PriorStructure.SCALAR,
        val_loader: DataLoader | None = None,
        loss: torchmetrics.Metric
        | Callable[[torch.Tensor], torch.Tensor | float]
        | None = None,
        log_prior_prec_min: float = -4,
        log_prior_prec_max: float = 4,
        grid_size: int = 100,
        link_approx: LinkApprox | str = LinkApprox.PROBIT,
        n_samples: int = 100,
        verbose: bool = False,
        progress_bar: bool = False,
    ) -> None:
        assert pred_type in PredType.__members__.values()

        super().optimize_prior_precision(
            pred_type,
            method,
            n_steps,
            lr,
            init_prior_prec,
            prior_structure,
            val_loader,
            loss,
            log_prior_prec_min,
            log_prior_prec_max,
            grid_size,
            link_approx,
            n_samples,
            verbose,
            progress_bar,
        )

    @property
    def posterior_precision(self) -> torch.Tensor:
        """Compute or return the posterior precision \\(P\\).

        Returns
        -------
        posterior_prec : torch.Tensor
        """
        raise NotImplementedError

    def state_dict(self) -> dict[str, Any]:
        self._check_H_init()
        state_dict = {
            "mean": self.mean,
            "H": self.H,
            "loss": self.loss,
            "prior_mean": self.prior_mean,
            "prior_precision": self.prior_precision,
            "sigma_noise": self.sigma_noise,
            "n_data": self.n_data,
            "n_outputs": self.n_outputs,
            "likelihood": self.likelihood,
            "temperature": self.temperature,
            "enable_backprop": self.enable_backprop,
            "cls_name": self.__class__.__name__,
        }
        return state_dict

    def load_state_dict(self, state_dict: dict[str, Any]) -> None:
        # Dealbreaker errors
        if self.__class__.__name__ != state_dict["cls_name"]:
            raise ValueError(
                "Loading a wrong Laplace type. Make sure `subset_of_weights` and"
                + " `hessian_structure` are correct!"
            )
        if self.n_params is not None and len(state_dict["mean"]) != self.n_params:
            raise ValueError(
                "Attempting to load Laplace with different number of parameters than the model."
                + " Make sure that you use the same `subset_of_weights` value and the same `.requires_grad`"
                + " switch on `model.parameters()`."
            )
        if self.likelihood != state_dict["likelihood"]:
            raise ValueError("Different likelihoods detected!")

        # Ignorable warnings
        if self.prior_mean is None and state_dict["prior_mean"] is not None:
            warnings.warn(
                "Loading non-`None` prior mean into a `None` prior mean. You might get wrong results."
            )
        if self.temperature != state_dict["temperature"]:
            warnings.warn(
                "Different `temperature` parameters detected. Some calculation might be off!"
            )
        if self.enable_backprop != state_dict["enable_backprop"]:
            warnings.warn(
                "Different `enable_backprop` values. You might encounter error when differentiating"
                + " the predictive mean and variance."
            )

        self.mean = state_dict["mean"]
        self.H = state_dict["H"]
        self.loss = state_dict["loss"]
        self.prior_mean = state_dict["prior_mean"]
        self.prior_precision = state_dict["prior_precision"]
        self.sigma_noise = state_dict["sigma_noise"]
        self.n_data = state_dict["n_data"]
        self.n_outputs = state_dict["n_outputs"]
        setattr(self.model, "output_size", self.n_outputs)
        self.likelihood = state_dict["likelihood"]
        self.temperature = state_dict["temperature"]
        self.enable_backprop = state_dict["enable_backprop"]


class FullLaplace(ParametricLaplace):
    """Laplace approximation with full, i.e., dense, log likelihood Hessian approximation
    and hence posterior precision. Based on the chosen `backend` parameter, the full
    approximation can be, for example, a generalized Gauss-Newton matrix.
    Mathematically, we have \\(P \\in \\mathbb{R}^{P \\times P}\\).
    See `BaseLaplace` for the full interface.
    """

    # key to map to correct subclass of BaseLaplace, (subset of weights, Hessian structure)
    _key = ("all", "full")

    def __init__(
        self,
        model: nn.Module,
        likelihood: Likelihood | str,
        sigma_noise: float | torch.Tensor = 1.0,
        prior_precision: float | torch.Tensor = 1.0,
        prior_mean: float | torch.Tensor = 0.0,
        temperature: float = 1.0,
        enable_backprop: bool = False,
        dict_key_x: str = "input_ids",
        dict_key_y: str = "labels",
        backend: type[CurvatureInterface] | None = None,
        backend_kwargs: dict[str, Any] | None = None,
    ):
        super().__init__(
            model,
            likelihood,
            sigma_noise,
            prior_precision,
            prior_mean,
            temperature,
            enable_backprop,
            dict_key_x,
            dict_key_y,
            backend,
            backend_kwargs,
        )
        self._posterior_scale: torch.Tensor | None = None

    def _init_H(self) -> None:
        self.H: torch.Tensor = torch.zeros(
            self.n_params, self.n_params, device=self._device
        )

    def _curv_closure(
        self,
        X: torch.Tensor | MutableMapping[str, torch.Tensor | Any],
        y: torch.Tensor,
        N: int,
    ) -> tuple[torch.Tensor, torch.Tensor]:
        return self.backend.full(X, y, N=N)

    def fit(
        self,
        train_loader: DataLoader,
        override: bool = True,
        progress_bar: bool = False,
    ) -> None:
        self._posterior_scale = None
        super().fit(train_loader, override=override, progress_bar=progress_bar)

    def _compute_scale(self) -> None:
        self._posterior_scale = invsqrt_precision(self.posterior_precision)

    @property
    def posterior_scale(self) -> torch.Tensor:
        """Posterior scale (square root of the covariance), i.e.,
        \\(P^{-\\frac{1}{2}}\\).

        Returns
        -------
        scale : torch.tensor
            `(parameters, parameters)`
        """
        if self._posterior_scale is None:
            self._compute_scale()
        return self._posterior_scale

    @property
    def posterior_covariance(self) -> torch.Tensor:
        """Posterior covariance, i.e., \\(P^{-1}\\).

        Returns
        -------
        covariance : torch.tensor
            `(parameters, parameters)`
        """
        scale = self.posterior_scale
        return scale @ scale.T

    @property
    def posterior_precision(self) -> torch.Tensor:
        """Posterior precision \\(P\\).

        Returns
        -------
        precision : torch.tensor
            `(parameters, parameters)`
        """
        self._check_H_init()
        return self._H_factor * self.H + torch.diag(self.prior_precision_diag)

    @property
    def log_det_posterior_precision(self) -> torch.Tensor:
        return self.posterior_precision.logdet()

    def square_norm(self, value: torch.Tensor) -> torch.Tensor:
        delta = value - self.mean
        return delta @ self.posterior_precision @ delta

    def functional_variance(self, Js: torch.Tensor) -> torch.Tensor:
        return torch.einsum("ncp,pq,nkq->nck", Js, self.posterior_covariance, Js)

    def functional_covariance(self, Js: torch.Tensor) -> torch.Tensor:
        n_batch, n_outs, n_params = Js.shape
        Js = Js.reshape(n_batch * n_outs, n_params)
        return torch.einsum("np,pq,mq->nm", Js, self.posterior_covariance, Js)

    def sample(
        self, n_samples: int = 100, generator: torch.Generator | None = None
    ) -> torch.Tensor:
        samples = torch.randn(
            n_samples, self.n_params, device=self._device, generator=generator
        )
        # (n_samples, n_params) x (n_params, n_params) -> (n_samples, n_params)
        samples = samples @ self.posterior_scale
        return self.mean.reshape(1, self.n_params) + samples


class KronLaplace(ParametricLaplace):
    """Laplace approximation with Kronecker factored log likelihood Hessian approximation
    and hence posterior precision.
    Mathematically, we have for each parameter group, e.g., torch.nn.Module,
    that \\P\\approx Q \\otimes H\\.
    See `BaseLaplace` for the full interface and see
    `laplace.utils.matrix.Kron` and `laplace.utils.matrix.KronDecomposed` for the structure of
    the Kronecker factors. `Kron` is used to aggregate factors by summing up and
    `KronDecomposed` is used to add the prior, a Hessian factor (e.g. temperature),
    and computing posterior covariances, marginal likelihood, etc.
    Damping can be enabled by setting `damping=True`.
    """

    # key to map to correct subclass of BaseLaplace, (subset of weights, Hessian structure)
    _key = ("all", "kron")

    def __init__(
        self,
        model: nn.Module,
        likelihood: Likelihood | str,
        sigma_noise: float | torch.Tensor = 1.0,
        prior_precision: float | torch.Tensor = 1.0,
        prior_mean: float | torch.Tensor = 0.0,
        temperature: float = 1.0,
        enable_backprop: bool = False,
        dict_key_x: str = "inputs_id",
        dict_key_y: str = "labels",
        backend: type[CurvatureInterface] | None = None,
        damping: bool = False,
        backend_kwargs: dict[str, Any] | None = None,
        asdl_fisher_kwargs: dict[str, Any] | None = None,
    ):
        self.damping: bool = damping
        self.H_facs: Kron | None = None
        super().__init__(
            model,
            likelihood,
            sigma_noise,
            prior_precision,
            prior_mean,
            temperature,
            enable_backprop,
            dict_key_x,
            dict_key_y,
            backend,
            backend_kwargs,
            asdl_fisher_kwargs,
        )

    def _init_H(self) -> None:
        self.H: Kron | KronDecomposed | None = Kron.init_from_model(
            self.params, self._device
        )

    def _check_H_init(self):
        if getattr(self, "H_facs", None) is None:
            raise AttributeError("Laplace not fitted. Run fit() first.")

    def _curv_closure(
        self,
        X: torch.Tensor | MutableMapping[str, torch.Tensor | Any],
        y: torch.Tensor,
        N: int,
    ) -> tuple[torch.Tensor, torch.Tensor]:
        return self.backend.kron(X, y, N=N, **self._asdl_fisher_kwargs)

    @staticmethod
    def _rescale_factors(kron: Kron, factor: float) -> Kron:
        for F in kron.kfacs:
            if len(F) == 2:
                F[1] *= factor
        return kron

    def fit(
        self,
        train_loader: DataLoader,
        override: bool = True,
        progress_bar: bool = False,
    ) -> None:
        if override:
            self.H_facs = None

        if self.H_facs is not None:
            n_data_old: int = self.n_data
            n_data_new: int = len(train_loader.dataset)
            self._init_H()  # re-init H non-decomposed
            # discount previous Kronecker factors to sum up properly together with new ones
            self.H_facs = self._rescale_factors(
                self.H_facs, n_data_old / (n_data_old + n_data_new)
            )

        super().fit(train_loader, override=override, progress_bar=progress_bar)

        if self.H_facs is None:
            self.H_facs = self.H
        else:
            # discount new factors that were computed assuming N = n_data_new
            self.H = self._rescale_factors(
                self.H, n_data_new / (n_data_new + n_data_old)
            )
            self.H_facs += self.H

        # Decompose to self.H for all required quantities but keep H_facs for further inference
        self.H = self.H_facs.decompose(damping=self.damping)

    @property
    def posterior_precision(self) -> KronDecomposed:
        """Kronecker factored Posterior precision \\(P\\).

        Returns
        -------
        precision : `laplace.utils.matrix.KronDecomposed`
        """
        self._check_H_init()
        return self.H * self._H_factor + self.prior_precision

    @property
    def log_det_posterior_precision(self) -> torch.Tensor:
        if type(self.H) is Kron:  # Fall back to diag prior
            return self.prior_precision_diag.log().sum()
        return self.posterior_precision.logdet()

    def square_norm(self, value: torch.Tensor) -> torch.Tensor:
        delta = value - self.mean
        if type(self.H) is Kron:  # fall back to prior
            return (delta * self.prior_precision_diag) @ delta
        return delta @ self.posterior_precision.bmm(delta, exponent=1)

    def functional_variance(self, Js: torch.Tensor) -> torch.Tensor:
        return self.posterior_precision.inv_square_form(Js)

    def functional_covariance(self, Js: torch.Tensor) -> torch.Tensor:
        self._check_jacobians(Js)
        n_batch, n_outs, n_params = Js.shape
        Js = Js.reshape(n_batch * n_outs, n_params).unsqueeze(0)
        cov = self.posterior_precision.inv_square_form(Js).squeeze(0)
        assert cov.shape == (n_batch * n_outs, n_batch * n_outs)
        return cov

    def sample(
        self, n_samples: int = 100, generator: torch.Generator | None = None
    ) -> torch.Tensor:
        samples = torch.randn(
            n_samples, self.n_params, device=self._device, generator=generator
        )
        samples = self.posterior_precision.bmm(samples, exponent=-0.5)
        return self.mean.reshape(1, self.n_params) + samples.reshape(
            n_samples, self.n_params
        )

    @BaseLaplace.prior_precision.setter
    def prior_precision(self, prior_precision: torch.Tensor) -> None:
        # Extend setter from Laplace to restrict prior precision structure.
        super(KronLaplace, type(self)).prior_precision.fset(self, prior_precision)
        if len(self.prior_precision) not in [1, self.n_layers]:
            raise ValueError("Prior precision for Kron either scalar or per-layer.")

    def state_dict(self) -> dict[str, Any]:
        state_dict = super().state_dict()
        assert isinstance(self.H_facs, Kron)
        state_dict["H"] = self.H_facs.kfacs
        return state_dict

    def load_state_dict(self, state_dict: dict[str, Any]):
        super().load_state_dict(state_dict)
        self._init_H()
        assert isinstance(self.H, Kron)
        self.H_facs = self.H
        self.H_facs.kfacs = state_dict["H"]
        self.H = self.H_facs.decompose(damping=self.damping)


class LowRankLaplace(ParametricLaplace):
    """Laplace approximation with low-rank log likelihood Hessian (approximation).
    The low-rank matrix is represented by an eigendecomposition (vecs, values).
    Based on the chosen `backend`, either a true Hessian or, for example, GGN
    approximation could be used.
    The posterior precision is computed as
    \\( P = V diag(l) V^T + P_0.\\)
    To sample, compute the functional variance, and log determinant, algebraic tricks
    are usedto reduce the costs of inversion to the that of a \\(K \times K\\) matrix
    if we have a rank of K.

    See `BaseLaplace` for the full interface.
    """

    _key = ("all", "lowrank")

    def __init__(
        self,
        model: nn.Module,
        likelihood: Likelihood | str,
        sigma_noise: float | torch.Tensor = 1,
        prior_precision: float | torch.Tensor = 1,
        prior_mean: float | torch.Tensor = 0,
        temperature: float = 1,
        enable_backprop: bool = False,
        dict_key_x: str = "inputs_id",
        dict_key_y: str = "labels",
        backend=AsdfghjklHessian,
        backend_kwargs: dict[str, Any] | None = None,
    ):
        super().__init__(
            model,
            likelihood,
            sigma_noise=sigma_noise,
            prior_precision=prior_precision,
            prior_mean=prior_mean,
            temperature=temperature,
            enable_backprop=enable_backprop,
            dict_key_x=dict_key_x,
            dict_key_y=dict_key_y,
            backend=backend,
            backend_kwargs=backend_kwargs,
        )
        self.backend: AsdfghjklHessian

    def _init_H(self):
        self.H: tuple[torch.Tensor, torch.Tensor] | None = None

    @property
    def V(self) -> torch.Tensor:
        (U, eigvals), prior_prec_diag = self.posterior_precision
        return U / prior_prec_diag.reshape(-1, 1)

    @property
    def Kinv(self) -> torch.Tensor:
        (U, eigvals), _ = self.posterior_precision
        return torch.inverse(torch.diag(1 / eigvals) + U.T @ self.V)

    def fit(
        self,
        train_loader: DataLoader,
        override: bool = True,
        progress_bar: bool = False,
    ) -> None:
        # override fit since output of eighessian not additive across batch
        if not override:
            # LowRankLA cannot be updated since eigenvalue representation not additive
            raise ValueError("LowRank LA does not support updating.")

        self.model.eval()
        self.mean = parameters_to_vector(self.model.parameters())

        if not self.enable_backprop:
            self.mean = self.mean.detach()

        X, _ = next(iter(train_loader))
        with torch.no_grad():
            try:
                out = self.model(X[:1].to(self._device))
            except (TypeError, AttributeError):
                out = self.model(X.to(self._device))
        self.n_outputs = out.shape[-1]
        setattr(self.model, "output_size", self.n_outputs)

        eigenvectors, eigenvalues, loss = self.backend.eig_lowrank(train_loader)
        self.H = (eigenvectors, eigenvalues)
        self.loss = loss

        self.n_data = len(train_loader.dataset)

    @property
    def posterior_precision(
        self,
    ) -> tuple[tuple[torch.Tensor, torch.Tensor], torch.Tensor]:
        """Return correctly scaled posterior precision that would be constructed
        as H[0] @ diag(H[1]) @ H[0].T + self.prior_precision_diag.

        Returns
        -------
        H : tuple(eigenvectors, eigenvalues)
            scaled self.H with temperature and loss factors.
        prior_precision_diag : torch.Tensor
            diagonal prior precision shape `parameters` to be added to H.
        """
        self._check_H_init()
        return (self.H[0], self._H_factor * self.H[1]), self.prior_precision_diag

    def functional_variance(self, Js: torch.Tensor) -> torch.Tensor:
        prior_var = torch.einsum("ncp,nkp->nck", Js / self.prior_precision_diag, Js)
        Js_V = torch.einsum("ncp,pl->ncl", Js, self.V)
        info_gain = torch.einsum("ncl,nkl->nck", Js_V @ self.Kinv, Js_V)
        return prior_var - info_gain

    def functional_covariance(self, Js: torch.Tensor) -> torch.Tensor:
        n_batch, n_outs, n_params = Js.shape
        Js = Js.reshape(n_batch * n_outs, n_params)
        prior_cov = torch.einsum("np,mp->nm", Js / self.prior_precision_diag, Js)
        Js_V = torch.einsum("np,pl->nl", Js, self.V)
        info_gain = torch.einsum("nl,ml->nm", Js_V @ self.Kinv, Js_V)
        cov = prior_cov - info_gain
        assert cov.shape == (n_batch * n_outs, n_batch * n_outs)
        return cov

    def sample(
        self, n_samples: int = 100, generator: torch.Generator | None = None
    ) -> torch.Tensor:
        samples = torch.randn(self.n_params, n_samples, generator=generator)
        d = self.prior_precision_diag
        Vs = self.V * d.sqrt().reshape(-1, 1)
        VtV = Vs.T @ Vs
        Ik = torch.eye(len(VtV))
        A = torch.linalg.cholesky(VtV)
        B = torch.linalg.cholesky(VtV + Ik)
        A_inv = torch.inverse(A)
        C = torch.inverse(A_inv.T @ (B - Ik) @ A_inv)
        Kern_inv = torch.inverse(torch.inverse(C) + Vs.T @ Vs)
        dinv_sqrt = (d).sqrt().reshape(-1, 1)
        prior_sample = dinv_sqrt * samples
        gain_sample = dinv_sqrt * Vs @ Kern_inv @ (Vs.T @ samples)
        return self.mean + (prior_sample - gain_sample).T

    @property
    def log_det_posterior_precision(self) -> torch.Tensor:
        (_, eigvals), prior_prec_diag = self.posterior_precision
        return (
            eigvals.log().sum() + prior_prec_diag.log().sum() - torch.logdet(self.Kinv)
        )


class DiagLaplace(ParametricLaplace):
    """Laplace approximation with diagonal log likelihood Hessian approximation
    and hence posterior precision.
    Mathematically, we have \\(P \\approx \\textrm{diag}(P)\\).
    See `BaseLaplace` for the full interface.
    """

    # key to map to correct subclass of BaseLaplace, (subset of weights, Hessian structure)
    _key = ("all", "diag")

    def _init_H(self) -> None:
        self.H: torch.Tensor = torch.zeros(self.n_params, device=self._device)

    def _curv_closure(
        self,
        X: torch.Tensor | MutableMapping[str, torch.Tensor | Any],
        y: torch.Tensor,
        N: int,
    ) -> tuple[torch.Tensor, torch.Tensor]:
        return self.backend.diag(X, y, N=N, **self._asdl_fisher_kwargs)

    @property
    def posterior_precision(self) -> torch.Tensor:
        """Diagonal posterior precision \\(p\\).

        Returns
        -------
        precision : torch.tensor
            `(parameters)`
        """
        self._check_H_init()
        return self._H_factor * self.H + self.prior_precision_diag

    @property
    def posterior_scale(self) -> torch.Tensor:
        """Diagonal posterior scale \\(\\sqrt{p^{-1}}\\).

        Returns
        -------
        precision : torch.tensor
            `(parameters)`
        """
        return 1 / self.posterior_precision.sqrt()

    @property
    def posterior_variance(self) -> torch.Tensor:
        """Diagonal posterior variance \\(p^{-1}\\).

        Returns
        -------
        precision : torch.tensor
            `(parameters)`
        """
        return 1 / self.posterior_precision

    @property
    def log_det_posterior_precision(self) -> torch.Tensor:
        return self.posterior_precision.log().sum()

    def square_norm(self, value: torch.Tensor) -> torch.Tensor:
        delta = value - self.mean
        return delta @ (delta * self.posterior_precision)

    def functional_variance(self, Js: torch.Tensor) -> torch.Tensor:
        self._check_jacobians(Js)
        return torch.einsum("ncp,p,nkp->nck", Js, self.posterior_variance, Js)

    def functional_covariance(self, Js: torch.Tensor) -> torch.Tensor:
        self._check_jacobians(Js)
        n_batch, n_outs, n_params = Js.shape
        Js = Js.reshape(n_batch * n_outs, n_params)
        cov = torch.einsum("np,p,mp->nm", Js, self.posterior_variance, Js)
        return cov

    def sample(
        self, n_samples: int = 100, generator: torch.Generator | None = None
    ) -> torch.Tensor:
        samples = torch.randn(
            n_samples, self.n_params, device=self._device, generator=generator
        )
        samples = samples * self.posterior_scale.reshape(1, self.n_params)
        return self.mean.reshape(1, self.n_params) + samples


class FunctionalLaplace(BaseLaplace):
    """Applying the GGN (Generalized Gauss-Newton) approximation for the Hessian in the Laplace approximation of the posterior
    turns the underlying probabilistic model from a BNN into a GLM (generalized linear model).
    This GLM (in the weight space) is equivalent to a GP (in the function space), see
    [Approximate Inference Turns Deep Networks into Gaussian Processes (Khan et al., 2019)](https://arxiv.org/abs/1906.01930)

    This class implements the (approximate) GP inference through which
    we obtain the desired quantities (posterior predictive, marginal log-likelihood).
    See [Improving predictions of Bayesian neural nets via local linearization (Immer et al., 2021)](https://arxiv.org/abs/2008.08400)
    for more details.

    Note that for `likelihood='classification'`, we approximate \( L_{NN} \\) with a diagonal matrix
    ( \\( L_{NN} \\) is a block-diagonal matrix, where blocks represent Hessians of per-data-point log-likelihood w.r.t.
    neural network output \\( f \\), See Appendix [A.2.1](https://arxiv.org/abs/2008.08400) for exact definition). We
    resort to such an approximation because of the (possible) errors found in Laplace approximation for
    multiclass GP classification in Chapter 3.5 of [R&W 2006 GP book](http://www.gaussianprocess.org/gpml/),
    see the question
    [here](https://stats.stackexchange.com/questions/555183/gaussian-processes-multi-class-laplace-approximation)
    for more details. Alternatively, one could also resort to *one-vs-one* or *one-vs-rest* implementations
    for multiclass classification, however, that is not (yet) supported here.

    Parameters
    ----------
    num_data : int
        number of data points for Subset-of-Data (SOD) approximate GP inference.
    diagonal_kernel : bool
        GP kernel here is product of Jacobians, which results in a \\( C \\times C\\) matrix where \\(C\\) is the output
        dimension. If `diagonal_kernel=True`, only a diagonal of a GP kernel is used. This is (somewhat) equivalent to
        assuming independent GPs across output channels.

    See `BaseLaplace` class for the full interface.
    """

    # key to map to correct subclass of BaseLaplace, (subset of weights, Hessian structure)
    _key = ("all", "gp")

    def __init__(
        self,
        model: nn.Module,
        likelihood: Likelihood | str,
        num_data: int,
        sigma_noise: float | torch.Tensor = 1.0,
        prior_precision: float | torch.Tensor = 1.0,
        prior_mean: float | torch.Tensor = 0.0,
        temperature: float = 1.0,
        enable_backprop: bool = False,
        dict_key_x="inputs_id",
        dict_key_y="labels",
        backend: type[CurvatureInterface] | None = BackPackGGN,
        backend_kwargs: dict[str, Any] | None = None,
        diagonal_kernel: bool = False,
        seed: int = 0,
    ):
        assert backend in [BackPackGGN, AsdlGGN, CurvlinopsGGN]
        self._check_prior_precision(prior_precision)
        super().__init__(
            model,
            likelihood,
            sigma_noise,
            prior_precision,
            prior_mean,
            temperature,
            enable_backprop,
            dict_key_x,
            dict_key_y,
            backend,
            backend_kwargs,
        )
        self.enable_backprop = enable_backprop

        self.num_data = num_data
        self.diagonal_kernel = diagonal_kernel
        self.seed = seed

        self.K_MM = None
        self.Sigma_inv = None  # (K_{MM} + L_MM_inv)^{-1}
        self.train_loader = (
            None  # needed in functional variance and marginal log likelihood
        )
        self.batch_size = None
        self._prior_factor_sod = None
        self.mu = None  # mean in the scatter term of the log marginal likelihood
        self.L = None

        # Posterior mean (used in regression marginal likelihood)
        self.mean = parameters_to_vector(self.model.parameters()).detach()

        self._fitted = False
        self._recompute_Sigma = True

    @staticmethod
    def _check_prior_precision(prior_precision: float | torch.Tensor):
        """Checks if the given prior precision is suitable for the GP interpretation of LLA.
        As such, only single value priors, i.e., isotropic priors are suitable.
        """
        if torch.is_tensor(prior_precision):
            if not (
                prior_precision.ndim == 0
                or (prior_precision.ndim == 1 and len(prior_precision) == 1)
            ):
                raise ValueError("Only isotropic priors supported in FunctionalLaplace")

    def _init_K_MM(self):
        """Allocates memory for the kernel matrix evaluated at the subset of the training
        data points. If the subset is of size \(M\) and the problem has \(C\) outputs,
        this is a list of C \((M,M\)) tensors for diagonal kernel and \((M x C, M x C)\)
        otherwise.
        """
        if self.diagonal_kernel:
            self.K_MM = [
                torch.empty(size=(self.num_data, self.num_data), device=self._device)
                for _ in range(self.n_outputs)
            ]
        else:
            self.K_MM = torch.empty(
                size=(self.num_data * self.n_outputs, self.num_data * self.n_outputs),
                device=self._device,
            )

    def _init_Sigma_inv(self):
        """Allocates memory for the cholesky decomposition of
        \[
            K_{MM} + \Lambda_{MM}^{-1}.
        \]
        See See [Improving predictions of Bayesian neural nets via local linearization (Immer et al., 2021)](https://arxiv.org/abs/2008.08400)
        Equation 15 for more information.
        """
        if self.diagonal_kernel:
            self.Sigma_inv = [
                torch.empty(size=(self.num_data, self.num_data), device=self._device)
                for _ in range(self.n_outputs)
            ]
        else:
            self.Sigma_inv = torch.empty(
                size=(self.num_data * self.n_outputs, self.num_data * self.n_outputs),
                device=self._device,
            )

    def _store_K_batch(self, K_batch: torch.Tensor, i: int, j: int):
        """Given the kernel matrix between the i-th and the j-th batch, stores it in the
        corresponding position in self.K_MM.
        """
        if self.diagonal_kernel:
            for c in range(self.n_outputs):
                self.K_MM[c][
                    i * self.batch_size : min((i + 1) * self.batch_size, self.num_data),
                    j * self.batch_size : min((j + 1) * self.batch_size, self.num_data),
                ] = K_batch[:, :, c]
                if i != j:
                    self.K_MM[c][
                        j * self.batch_size : min(
                            (j + 1) * self.batch_size, self.num_data
                        ),
                        i * self.batch_size : min(
                            (i + 1) * self.batch_size, self.num_data
                        ),
                    ] = torch.transpose(K_batch[:, :, c], 0, 1)
        else:
            bC = self.batch_size * self.n_outputs
            MC = self.num_data * self.n_outputs
            self.K_MM[
                i * bC : min((i + 1) * bC, MC), j * bC : min((j + 1) * bC, MC)
            ] = K_batch
            if i != j:
                self.K_MM[
                    j * bC : min((j + 1) * bC, MC), i * bC : min((i + 1) * bC, MC)
                ] = torch.transpose(K_batch, 0, 1)

    def _build_L(self, lambdas: list[torch.Tensor]):
        """Given a list of the Hessians of per-batch log-likelihood w.r.t. neural network output \\( f \\),
        returns the contatenation of these hessians in a suitable format for the used kernel
        (diagonal or not).

        In this function the diagonal approximation is performed. Please refer to the introduction of the
        class for more details.

        Parameters
        ----------
        lambdas : list of torch.Tensor of shape (C, C)
                  Contains per-batch log-likelihood w.r.t. neural network output \\( f \\).

        Returns
        -------
        L : list with length C of tensors with shape M or tensor (MxC)
            Contains the given Hessians in a suitable format.
        """
        # Concatenate batch dimension and discard non-diagonal entries.
        L_diag = torch.diagonal(torch.cat(lambdas, dim=0), dim1=-2, dim2=-1).reshape(-1)

        if self.diagonal_kernel:
            return [L_diag[i :: self.n_outputs] for i in range(self.n_outputs)]
        else:
            return L_diag

    def _build_Sigma_inv(self):
        """Computes the cholesky decomposition of
        \[
            K_{MM} + \Lambda_{MM}^{-1}.
        \]
        See See [Improving predictions of Bayesian neural nets via local linearization (Immer et al., 2021)](https://arxiv.org/abs/2008.08400)
        Equation 15 for more information.

        As the diagonal approximation is performed with \Lambda_{MM} (which is stored in self.L),
        the code is greatly simplified.
        """
        if self.diagonal_kernel:
            self.Sigma_inv = [
                torch.linalg.cholesky(
                    self.gp_kernel_prior_variance * self.K_MM[c]
                    + torch.diag(
                        torch.nan_to_num(1.0 / (self._H_factor * lambda_c), posinf=10.0)
                    )
                )
                for c, lambda_c in enumerate(self.L)
            ]
        else:
            self.Sigma_inv = torch.linalg.cholesky(
                self.gp_kernel_prior_variance * self.K_MM
                + torch.diag(
                    torch.nan_to_num(1 / (self._H_factor * self.L), posinf=10.0)
                )
            )

    def _get_SoD_data_loader(self, train_loader: DataLoader) -> DataLoader:
        """Subset-of-Datapoints data loader"""
        return DataLoader(
            dataset=train_loader.dataset,
            batch_size=train_loader.batch_size,
            sampler=SoDSampler(
                N=len(train_loader.dataset), M=self.num_data, seed=self.seed
            ),
            shuffle=False,
        )

    def fit(
        self, train_loader: DataLoader | MutableMapping, progress_bar: bool = False
    ):
        """Fit the Laplace approximation of a GP posterior.

        Parameters
        ----------
        train_loader : torch.data.utils.DataLoader
            `train_loader.dataset` needs to be set to access \\(N\\), size of the data set
            `train_loader.batch_size` needs to be set to access \\(b\\) batch_size
        progress_bar : bool
            whether to show a progress bar during the fitting process.
        """
        # Set model to evaluation mode
        self.model.eval()

        data = next(iter(train_loader))
        with torch.no_grad():
            if isinstance(data, MutableMapping):  # To support Huggingface dataset
                if "backpack" in self._backend_cls.__name__.lower():
                    raise ValueError(
                        "Currently BackPACK backend is not supported "
                        + "for custom models with non-tensor inputs "
                        + "(https://github.com/pytorch/functorch/issues/159). Consider "
                        + "using AsdlGGN backend instead."
                    )

                out = self.model(data)
            else:
                X = data[0]
                try:
                    out = self.model(X[:1].to(self._device))
                except (TypeError, AttributeError):
                    out = self.model(X.to(self._device))
        self.n_outputs = out.shape[-1]
        setattr(self.model, "output_size", self.n_outputs)
        self.batch_size = train_loader.batch_size

        if (
            self.likelihood == "regression"
            and self.n_outputs > 1
            and self.diagonal_kernel
        ):
            warnings.warn(
                "Using FunctionalLaplace with the diagonal approximation of a GP kernel is not recommended "
                "in the case of multivariate regression. Predictive variance will likely be overestimated."
            )

        N = len(train_loader.dataset)
        self.n_data = N

        assert (
            self.num_data <= N
        ), "`num_data` must be less than or equal to the original number of data points."

        train_loader = self._get_SoD_data_loader(train_loader)
        self.train_loader = train_loader
        self._prior_factor_sod = self.num_data / self.n_data

        self._init_K_MM()
        self._init_Sigma_inv()

        f, lambdas, mu = [], [], []

        if progress_bar:
            loader = enumerate(tqdm.tqdm(train_loader, desc="Fitting"))
        else:
            loader = enumerate(train_loader)

        for i, data in loader:
            if isinstance(data, MutableMapping):  # To support Huggingface dataset
                X, y = data, data[self.dict_key_y].to(self._device)
            else:
                X, y = data
                X, y = X.to(self._device), y.to(self._device)

            Js_batch, f_batch = self._jacobians(X, enable_backprop=False)

            with torch.no_grad():
                loss_batch = self.backend.factor * self.backend.lossfunc(f_batch, y)

            if self.likelihood == "regression":
                b, C = f_batch.shape
                lambdas_batch = torch.unsqueeze(torch.eye(C), 0).repeat(b, 1, 1)
            else:
                # second derivative of log lik is diag(p) - pp^T
                ps = torch.softmax(f_batch, dim=-1)
                lambdas_batch = torch.diag_embed(ps) - torch.einsum(
                    "mk,mc->mck", ps, ps
                )

            self.loss += loss_batch
            lambdas.append(lambdas_batch)
            f.append(f_batch)
            mu.append(
                self._mean_scatter_term_batch(Js_batch, f_batch, y)
            )  # needed for marginal likelihood
            for j, (X2, _) in enumerate(train_loader):
                if j >= i:
                    X2 = X2.to(self._device)
                    K_batch = self._kernel_batch(Js_batch, X2)
                    self._store_K_batch(K_batch, i, j)

        self.L = self._build_L(lambdas)
        self.mu = torch.cat(mu, dim=0)
        self._build_Sigma_inv()
        self._fitted = True

    @torch.enable_grad()
    def _glm_predictive_distribution(self, X: torch.Tensor, joint: bool = False):
        Js, f_mu = self._jacobians(X)

        if joint:
            f_mu = f_mu.flatten()  # (batch*out)
            f_var = self.functional_covariance(Js)  # (batch*out, batch*out)
        else:
            f_var = self.functional_variance(Js)

        return (
            (f_mu.detach(), f_var.detach())
            if not self.enable_backprop
            else (f_mu, f_var)
        )

    def __call__(
        self,
        x: torch.Tensor | MutableMapping,
        pred_type: PredType | str = PredType.GP,
        joint: bool = False,
        link_approx: LinkApprox | str = LinkApprox.PROBIT,
        n_samples: int = 100,
        diagonal_output: bool = False,
        generator: torch.Generator | None = None,
        fitting: bool = False,
        **model_kwargs: dict[str, Any],
    ) -> torch.Tensor | tuple[torch.Tensor, torch.Tensor]:
        """Compute the posterior predictive on input data `x`.

        Parameters
        ----------
        x : torch.Tensor or MutableMapping
            `(batch_size, input_shape)` if tensor. If MutableMapping, must contain
            the said tensor.

        pred_type : {'gp'}, default='gp'
            type of posterior predictive, linearized GLM predictive (GP).
            The GP predictive is consistent with
            the curvature approximations used here.

        link_approx : {'mc', 'probit', 'bridge', 'bridge_norm'}
            how to approximate the classification link function for the `'glm'`.

        joint : bool
            Whether to output a joint predictive distribution in regression with
            `pred_type='glm'`. If set to `True`, the predictive distribution
            has the same form as GP posterior, i.e. N([f(x1), ...,f(xm)], Cov[f(x1), ..., f(xm)]).
            If `False`, then only outputs the marginal predictive distribution.
            Only available for regression and GLM predictive.

        n_samples : int
            number of samples for `link_approx='mc'`.

        diagonal_output : bool
            whether to use a diagonalized posterior predictive on the outputs.
            Only works for `link_approx='mc'`.

        generator : torch.Generator, optional
            random number generator to control the samples (if sampling used).

        fitting : bool, default=False
            whether or not this predictive call is done during fitting. Only useful for
            reward modeling: the likelihood is set to `"regression"` when `False` and
            `"classification"` when `True`.

        Returns
        -------
        predictive: torch.Tensor or Tuple[torch.Tensor]
            For `likelihood='classification'`, a torch.Tensor is returned with
            a distribution over classes (similar to a Softmax).
            For `likelihood='regression'`, a tuple of torch.Tensor is returned
            with the mean and the predictive variance.
            For `likelihood='regression'` and `joint=True`, a tuple of torch.Tensor
            is returned with the mean and the predictive covariance.
        """
        if self._fitted is False:
            raise RuntimeError(
                "Functional Laplace has not been fitted to any "
                + "training dataset. Please call .fit method."
            )

        if self._recompute_Sigma is True:
            Warning(
                "The prior precision has been changed since fit. "
                + "Re-compututing its value..."
            )
            self._build_Sigma_inv()

        if pred_type != PredType.GP:
            raise ValueError("Only gp supported as prediction types.")

        if link_approx not in [la for la in LinkApprox]:
            raise ValueError(f"Unsupported link approximation {link_approx}.")

        if generator is not None:
            if (
                not isinstance(generator, torch.Generator)
                or generator.device != x.device
            ):
                raise ValueError("Invalid random generator (check type and device).")

        likelihood = self.likelihood
        if likelihood == Likelihood.REWARD_MODELING:
            likelihood = Likelihood.CLASSIFICATION if fitting else Likelihood.REGRESSION

        return self._glm_forward_call(
            x, likelihood, joint, link_approx, n_samples, diagonal_output
        )

    def predictive_samples(
        self,
        x: torch.Tensor | MutableMapping[str, torch.Tensor | Any],
        pred_type: PredType | str = PredType.GLM,
        n_samples: int = 100,
        diagonal_output: bool = False,
        generator: torch.Generator | None = None,
    ) -> torch.Tensor:
        """Sample from the posterior predictive on input data `x`.
        Can be used, for example, for Thompson sampling.

        Parameters
        ----------
        x : torch.Tensor or MutableMapping
            input data `(batch_size, input_shape)`

        pred_type : {'glm'}, default='glm'
            type of posterior predictive, linearized GLM predictive.

        n_samples : int
            number of samples

        diagonal_output : bool
            whether to use a diagonalized glm posterior predictive on the outputs.
            Only applies when `pred_type='glm'`.

        generator : torch.Generator, optional
            random number generator to control the samples (if sampling used)

        Returns
        -------
        samples : torch.Tensor
            samples `(n_samples, batch_size, output_shape)`
        """
        if pred_type not in PredType.__members__.values():
            raise ValueError("Only glm  supported as prediction type.")

        f_mu, f_var = self._glm_predictive_distribution(x)
        return self._glm_predictive_samples(
            f_mu, f_var, n_samples, diagonal_output, generator
        )

    @property
    def gp_kernel_prior_variance(self):
        return self._prior_factor_sod / self.prior_precision

    def functional_variance(self, Js_star: torch.Tensor) -> torch.Tensor:
        """GP posterior variance:

        \\[ k_{**} - K_{*M} (K_{MM}+ L_{MM}^{-1})^{-1} K_{M*}\\]

        Parameters
        ----------
        Js_star : torch.Tensor of shape (N*, C, P)
                  Jacobians of test data points

        Returns
        -------
        f_var : torch.Tensor of shape (N*,C, C)
                Contains the posterior variances of N* testing points.
        """
        # Compute K_{**}
        K_star = self.gp_kernel_prior_variance * self._kernel_star(Js_star)

        # Compute K_{*M}
        K_M_star = []
        for X_batch, _ in self.train_loader:
            K_M_star_batch = self.gp_kernel_prior_variance * self._kernel_batch_star(
                Js_star, X_batch.to(self._device)
            )
            K_M_star.append(K_M_star_batch)
            del X_batch

        # Build_K_star_M computes K_{*M} (K_{MM}+ L_{MM}^{-1})^{-1} K_{M*}
        f_var = K_star - self._build_K_star_M(K_M_star)

        # If the considered kernel is diagonal, embed the covariances.
        # from (N*, C) -> (N*, C, C)
        if self.diagonal_kernel:
            f_var = torch.diag_embed(f_var)

        return f_var

    def functional_covariance(self, Js_star: torch.Tensor) -> torch.Tensor:
        """GP posterior covariance:

        \\[ k_{**} - K_{*M} (K_{MM}+ L_{MM}^{-1})^{-1} K_{M*}\\]

        Parameters
        ----------
        Js_star : torch.Tensor of shape (N*, C, P)
                  Jacobians of test data points

        Returns
        -------
        f_var : torch.Tensor of shape (N*xC, N*xC)
                Contains the posterior covariances of N* testing points.
        """
        # Compute K_{**}
        K_star = self.gp_kernel_prior_variance * self._kernel_star(Js_star, joint=True)

        # Compute K_{*M}
        K_M_star = []
        for X_batch, _ in self.train_loader:
            K_M_star_batch = self.gp_kernel_prior_variance * self._kernel_batch_star(
                Js_star, X_batch.to(self._device)
            )
            K_M_star.append(K_M_star_batch)
            del X_batch

        # Build_K_star_M computes K_{*M} (K_{MM}+ L_{MM}^{-1})^{-1} K_{M*}
        f_var = K_star - self._build_K_star_M(K_M_star, joint=True)

        # If the considered kernel is diagonal, embed the covariances.
        # from (N*, N*, C) -> (N*, N*, C, C)
        if self.diagonal_kernel:
            f_var = torch.diag_embed(f_var)

        # Reshape from (N*, N*, C, C) to (N*xC, N*xC)
        f_var = f_var.permute(0, 2, 1, 3).flatten(0, 1).flatten(1, 2)

        return f_var

    def _build_K_star_M(
        self, K_M_star: torch.Tensor, joint: bool = False
    ) -> torch.Tensor:
        """Computes K_{*M} (K_{MM}+ L_{MM}^{-1})^{-1} K_{M*} given K_{M*}.

        Parameters
        ----------
        K_M_star : list of torch.Tensor
                   Contains K_{M*}. Tensors have shape (N_test, C, C)
                   or (N_test, C) for diagonal kernel.

        joint : boolean
                Wether to compute cross covariances or not.

        Returns
        -------
        torch.tensor of shape (N_test, N_test, C) for joint diagonal,
        (N_test, C) for non-joint diagonal, (N_test, N_test, C, C) for
        joint non-diagonal and (N_test, C, C) for non-joint non-diagonal.
        """
        # Shape (N_test, N, C, C) or (N_test, N, C) for diagonal
        K_M_star = torch.cat(K_M_star, dim=1)

        if self.diagonal_kernel:
            prods = []
            for c in range(self.n_outputs):
                # Compute K_{*M}L^{-1}
                v = torch.squeeze(
                    torch.linalg.solve(
                        self.Sigma_inv[c], K_M_star[:, :, c].unsqueeze(2)
                    ),
                    2,
                )
                if joint:
                    prod = torch.einsum("bm,am->ba", v, v)
                else:
                    prod = torch.einsum("bm,bm->b", v, v)
                prods.append(prod.unsqueeze(1))
            prods = torch.cat(prods, dim=-1)
            return prods
        else:
            # Reshape to (N_test, NxC, C) or (N_test, N, C)
            K_M_star = K_M_star.reshape(K_M_star.shape[0], -1, K_M_star.shape[-1])
            # Compute K_{*M}L^{-1}
            v = torch.linalg.solve(self.Sigma_inv, K_M_star)
            if joint:
                return torch.einsum("acm,bcn->abmn", v, v)
            else:
                return torch.einsum("bcm,bcn->bmn", v, v)

    @property
    def log_det_ratio(self) -> torch.Tensor:
        """Computes log determinant term in GP marginal likelihood

        For `classification` we use eq. (3.44) from Chapter 3.5 from
        [GP book R&W 2006](http://www.gaussianprocess.org/gpml/chapters/) with
        (note that we always use diagonal approximation \\(D\\) of the Hessian of log likelihood w.r.t. \\(f\\)):

        log determinant term := \\( \log | I + D^{1/2}K D^{1/2} | \\)

        For `regression`, we use ["standard" GP marginal likelihood](https://stats.stackexchange.com/questions/280105/log-marginal-likelihood-for-gaussian-process):

        log determinant term := \\( \log | K + \\sigma_2 I | \\)
        """
        if self.likelihood == Likelihood.REGRESSION:
            if self.diagonal_kernel:
                log_det = torch.tensor(0.0, requires_grad=True)
                for c in range(self.n_outputs):
                    log_det = log_det + torch.logdet(
                        self.gp_kernel_prior_variance * self.K_MM[c]
                        + torch.eye(n=self.K_MM[c].shape[0], device=self._device)
                        * self.sigma_noise.square()
                    )
                return log_det
            else:
                return torch.logdet(
                    self.gp_kernel_prior_variance * self.K_MM
                    + torch.eye(n=self.K_MM.shape[0], device=self._device)
                    * self.sigma_noise.square()
                )
        else:
            if self.diagonal_kernel:
                log_det = torch.tensor(0.0, requires_grad=True)
                for c in range(self.n_outputs):
                    W = torch.sqrt(self._H_factor * self.L[c])
                    log_det = log_det + torch.logdet(
                        W[:, None] * self.gp_kernel_prior_variance * self.K_MM[c] * W
                        + torch.eye(n=self.K_MM[c].shape[0], device=self._device)
                    )
                return log_det
            else:
                W = torch.sqrt(self._H_factor * self.L)
                return torch.logdet(
                    W[:, None] * self.gp_kernel_prior_variance * self.K_MM * W
                    + torch.eye(n=self.K_MM.shape[0], device=self._device)
                )

    @property
    def scatter(self, eps: float = 0.00001) -> torch.Tensor:
        """Compute scatter term in GP log marginal likelihood.

        For `classification` we use eq. (3.44) from Chapter 3.5 from
        [GP book R&W 2006](http://www.gaussianprocess.org/gpml/chapters/) with \\(\hat{f} = f \\):

        scatter term := \\( f K^{-1} f^{T} \\)

        For `regression`, we use ["standard" GP marginal likelihood](https://stats.stackexchange.com/questions/280105/log-marginal-likelihood-for-gaussian-process):

        scatter term := \\( (y - m)K^{-1}(y -m )^T \\),
        where \\( m \\) is the mean of the GP prior, which in our case corresponds to
        \\( m := f + J (\\theta - \\theta_{MAP}) \\)

        """
        if self.likelihood == "regression":
            noise = self.sigma_noise.square()
        else:
            noise = eps
        if self.diagonal_kernel:
            scatter = torch.tensor(0.0, requires_grad=True)
            for c in range(self.n_outputs):
                m = self.K_MM[c].shape[0]
                mu_term = torch.linalg.solve(
                    torch.linalg.cholesky(
                        self.gp_kernel_prior_variance * self.K_MM[c]
                        + torch.diag(torch.ones(m, device=self._device) * noise)
                    ),
                    self.mu[:, c],
                )
                scatter = scatter + torch.dot(mu_term, mu_term)
        else:
            m = self.K_MM.shape[0]
            mu_term = torch.linalg.solve(
                torch.linalg.cholesky(
                    self.gp_kernel_prior_variance * self.K_MM
                    + torch.diag(torch.ones(m, device=self._device) * noise)
                ),
                self.mu.reshape(-1),
            )
            scatter = torch.dot(mu_term, mu_term)
        return scatter

    def optimize_prior_precision(
        self,
        pred_type: PredType | str = PredType.GP,
        method: TuningMethod | str = TuningMethod.MARGLIK,
        n_steps: int = 100,
        lr: float = 1e-1,
        init_prior_prec: float | torch.Tensor = 1.0,
        prior_structure: PriorStructure | str = PriorStructure.SCALAR,
        val_loader: DataLoader | None = None,
        loss: torchmetrics.Metric
        | Callable[[torch.Tensor], torch.Tensor | float]
        | None = None,
        log_prior_prec_min: float = -4,
        log_prior_prec_max: float = 4,
        grid_size: int = 100,
        link_approx: LinkApprox | str = LinkApprox.PROBIT,
        n_samples: int = 100,
        verbose: bool = False,
        progress_bar: bool = False,
    ) -> None:
        """`optimize_prior_precision_base` from `BaseLaplace` with `pred_type='gp'`"""
        assert pred_type == PredType.GP  # only gp supported
        assert prior_structure == "scalar"  # only isotropic gaussian prior supported
        if method == "marglik":
            warnings.warn(
                "Use of method='marglik' in case of FunctionalLaplace is discouraged, rather use method='CV'."
            )
        super().optimize_prior_precision(
            pred_type,
            method,
            n_steps,
            lr,
            init_prior_prec,
            prior_structure,
            val_loader,
            loss,
            log_prior_prec_min,
            log_prior_prec_max,
            grid_size,
            link_approx,
            n_samples,
            verbose,
            progress_bar,
        )
        self._build_Sigma_inv()

    def _kernel_batch(
        self, jacobians: torch.Tensor, batch: torch.Tensor
    ) -> torch.Tensor:
        """Compute K_bb, which is part of K_MM kernel matrix.

        Parameters
        ----------
        jacobians : torch.Tensor (b, C, P)
        batch : torch.Tensor (b, C)

        Returns
        -------
        kernel : torch.tensor
            K_bb with shape (b * C, b * C)
        """
        jacobians_2, _ = self._jacobians(batch)
        P = jacobians.shape[-1]  # nr model params
        if self.diagonal_kernel:
            kernel = torch.empty(
                (jacobians.shape[0], jacobians_2.shape[0], self.n_outputs),
                device=jacobians.device,
            )
            for c in range(self.n_outputs):
                kernel[:, :, c] = torch.einsum(
                    "bp,ep->be", jacobians[:, c, :], jacobians_2[:, c, :]
                )
        else:
            kernel = torch.einsum(
                "ap,bp->ab", jacobians.reshape(-1, P), jacobians_2.reshape(-1, P)
            )
        del jacobians_2
        return kernel

    def _kernel_star(
        self, jacobians: torch.Tensor, joint: bool = False
    ) -> torch.Tensor:
        """Compute K_star_star kernel matrix.

        Parameters
        ----------
        jacobians : torch.Tensor (b, C, P)

        Returns
        -------
        kernel : torch.tensor
            K_star with shape (b, C, C)

        """
        if joint:
            if self.diagonal_kernel:
                kernel = torch.einsum("acp,bcp->abcc", jacobians, jacobians)
            else:
                kernel = torch.einsum("acp,bep->abce", jacobians, jacobians)

        else:
            if self.diagonal_kernel:
                kernel = torch.empty(
                    (jacobians.shape[0], self.n_outputs), device=jacobians.device
                )
                for c in range(self.n_outputs):
                    kernel[:, c] = torch.norm(jacobians[:, c, :], dim=1) ** 2
            else:
                kernel = torch.einsum("bcp,bep->bce", jacobians, jacobians)
        return kernel

    def _kernel_batch_star(
        self, jacobians: torch.Tensor, batch: torch.Tensor
    ) -> torch.Tensor:
        """Compute K_b_star, which is a part of K_M_star kernel matrix.

        Parameters
        ----------
        jacobians : torch.Tensor (b1, C, P)
        batch : torch.Tensor (b2, C)

        Returns
        -------
        kernel : torch.tensor
            K_batch_star with shape (b1, b2, C, C)
        """
        jacobians_2, _ = self._jacobians(batch)
        if self.diagonal_kernel:
            kernel = torch.empty(
                (jacobians.shape[0], jacobians_2.shape[0], self.n_outputs),
                device=jacobians.device,
            )
            for c in range(self.n_outputs):
                kernel[:, :, c] = torch.einsum(
                    "bp,ep->be", jacobians[:, c, :], jacobians_2[:, c, :]
                )
        else:
            kernel = torch.einsum("bcp,dep->bdce", jacobians, jacobians_2)
        return kernel

    def _jacobians(self, X: torch.Tensor, enable_backprop: bool = None) -> tuple:
        """A wrapper function to compute jacobians - this enables reusing same
        kernel methods (kernel_batch etc.) in FunctionalLaplace and FunctionalLLLaplace
        by simply overwriting this method instead of all kernel methods.
        """
        if enable_backprop is None:
            enable_backprop = self.enable_backprop
        return self.backend.jacobians(X, enable_backprop=enable_backprop)

    def _mean_scatter_term_batch(
        self, Js: torch.Tensor, f: torch.Tensor, y: torch.Tensor
    ):
        """Compute mean vector in the scatter term in the log marginal likelihood

        See `scatter_lml` property above for the exact equations of mean vectors in scatter terms for
        both types of likelihood (regression, classification).

        Parameters
        ----------
        Js : torch.tensor
              Jacobians (batch, output_shape, parameters)
        f : torch.tensor
              NN output (batch, output_shape)
        y: torch.tensor
              data labels (batch, output_shape)

        Returns
        -------
        mu : torch.tensor
            K_batch_star with shape (batch, output_shape)
        """
        if self.likelihood == Likelihood.REGRESSION:
            return y - (f + torch.einsum("bcp,p->bc", Js, self.prior_mean - self.mean))
        elif self.likelihood == Likelihood.CLASSIFICATION:
            return -torch.einsum("bcp,p->bc", Js, self.prior_mean - self.mean)

    def log_marginal_likelihood(
        self,
        prior_precision: torch.Tensor | None = None,
        sigma_noise: torch.Tensor | None = None,
    ) -> torch.Tensor:
        """Compute the Laplace approximation to the log marginal likelihood.
        Requires that the Laplace approximation has been fit before.
        The resulting torch.Tensor is differentiable in `prior_precision` and
        `sigma_noise` if these have gradients enabled.
        By passing `prior_precision` or `sigma_noise`, the current value is
        overwritten. This is useful for iterating on the log marginal likelihood.

        Parameters
        ----------
        prior_precision : torch.Tensor, optional
            prior precision if should be changed from current `prior_precision` value
        sigma_noise : torch.Tensor, optional
            observation noise standard deviation if should be changed

        Returns
        -------
        log_marglik : torch.Tensor
        """
        # update prior precision (useful when iterating on marglik)
        if prior_precision is not None:
            self.prior_precision = prior_precision

        # update sigma_noise (useful when iterating on marglik)
        if sigma_noise is not None:
            if self.likelihood != Likelihood.REGRESSION:
                raise ValueError("Can only change sigma_noise for regression.")
            self.sigma_noise = sigma_noise

        return self.log_likelihood - 0.5 * (self.log_det_ratio + self.scatter)

    @property
    def prior_precision(self):
        return self._prior_precision

    @prior_precision.setter
    def prior_precision(self, prior_precision):
        self._posterior_scale = None
        if np.isscalar(prior_precision) and np.isreal(prior_precision):
            self._prior_precision = torch.tensor([prior_precision], device=self._device)
        elif torch.is_tensor(prior_precision):
            if prior_precision.ndim == 0:
                # make dimensional
                self._prior_precision = prior_precision.reshape(-1).to(self._device)
            elif prior_precision.ndim == 1:
                if len(prior_precision) not in [1, self.n_layers, self.n_params]:
                    raise ValueError(
                        "Length of prior precision does not align with architecture."
                    )
                self._prior_precision = prior_precision.to(self._device)
            else:
                raise ValueError(
                    "Prior precision needs to be at most one-dimensional tensor."
                )
        else:
            raise ValueError(
                "Prior precision either scalar or torch.Tensor up to 1-dim."
            )
        # This is a change from BaseLaplace. If the prior precision is changed, the cholesky
        #  decomposition needs to be recomputed.
        self._recompute_Sigma = True

    def state_dict(self) -> dict:
        state_dict = {
            "mean": self.mean,
            "num_data": self.num_data,
            "diagonal_kernel": self.diagonal_kernel,
            "seed": self.seed,
            "K_MM": self.K_MM,
            "Sigma_inv": self.Sigma_inv,
            "_prior_factor_sod": self._prior_factor_sod,
            "_fitted": self._fitted,
            "_recompute_Sigma": self._recompute_Sigma,
            "mu": self.mu,
            "L": self.L,
            "train_loader": self.train_loader,
            "loss": self.loss,
            "prior_mean": self.prior_mean,
            "prior_precision": self.prior_precision,
            "sigma_noise": self.sigma_noise,
            "n_data": self.n_data,
            "n_outputs": self.n_outputs,
            "likelihood": self.likelihood,
            "temperature": self.temperature,
            "enable_backprop": self.enable_backprop,
            "cls_name": self.__class__.__name__,
        }
        return state_dict

    def load_state_dict(self, state_dict: dict):
        # Dealbreaker errors
        if self.__class__.__name__ != state_dict["cls_name"]:
            raise ValueError(
                "Loading a wrong Laplace type. Make sure `subset_of_weights` and"
                + " `hessian_structure` are correct!"
            )
        if self.n_params is not None and len(state_dict["mean"]) != self.n_params:
            raise ValueError(
                "Attempting to load Laplace with different number of parameters than the model."
                + " Make sure that you use the same `subset_of_weights` value and the same `.requires_grad`"
                + " switch on `model.parameters()`."
            )
        if self.likelihood != state_dict["likelihood"]:
            raise ValueError("Different likelihoods detected!")

        # Ignorable warnings
        if self.prior_mean is None and state_dict["prior_mean"] is not None:
            warnings.warn(
                "Loading non-`None` prior mean into a `None` prior mean. You might get wrong results."
            )
        if self.temperature != state_dict["temperature"]:
            warnings.warn(
                "Different `temperature` parameters detected. Some calculation might be off!"
            )
        if self.enable_backprop != state_dict["enable_backprop"]:
            warnings.warn(
                "Different `enable_backprop` values. You might encounter error when differentiating"
                + " the predictive mean and variance."
            )

        self.mean = state_dict["mean"]
        self.num_data = state_dict["num_data"]
        self.diagonal_kernel = state_dict["diagonal_kernel"]
        self.seed = state_dict["seed"]
        self.K_MM = state_dict["K_MM"]
        self.Sigma_inv = state_dict["Sigma_inv"]
        self._prior_factor_sod = state_dict["_prior_factor_sod"]
        self.mu = state_dict["mu"]
        self.L = state_dict["L"]
        self._fitted = state_dict["_fitted"]
        self._recompute_Sigma = state_dict["_recompute_Sigma"]
        self.train_loader = state_dict["train_loader"]

        self.loss = state_dict["loss"]
        self.prior_mean = state_dict["prior_mean"]
        self.prior_precision = state_dict["prior_precision"]
        self.sigma_noise = state_dict["sigma_noise"]
        self.n_data = state_dict["n_data"]
        self.n_outputs = state_dict["n_outputs"]
        setattr(self.model, "output_size", self.n_outputs)
        self.likelihood = state_dict["likelihood"]
        self.temperature = state_dict["temperature"]
        self.enable_backprop = state_dict["enable_backprop"]<|MERGE_RESOLUTION|>--- conflicted
+++ resolved
@@ -1058,16 +1058,8 @@
             likelihood = Likelihood.CLASSIFICATION if fitting else Likelihood.REGRESSION
 
         if pred_type == PredType.GLM:
-<<<<<<< HEAD
             return self._glm_forward_call(
                 x, likelihood, joint, link_approx, n_samples, diagonal_output
-=======
-            f_mu, f_var = self._glm_predictive_distribution(
-                x,
-                joint=joint and likelihood == Likelihood.REGRESSION,
-                diagonal_output=diagonal_output
-                and self.likelihood == Likelihood.REGRESSION,
->>>>>>> 8076652f
             )
         else:
             if likelihood == Likelihood.REGRESSION:
