--- conflicted
+++ resolved
@@ -4,21 +4,13 @@
 
 import numpy as np
 import torch
-<<<<<<< HEAD
-import torchmetrics
-import tqdm
-from torch.nn.utils import parameters_to_vector, vector_to_parameters
-from torchmetrics import MeanSquaredError
-=======
 import torchmetrics as tm
 import tqdm
 from torch.nn.utils import parameters_to_vector, vector_to_parameters
->>>>>>> 83c5de70
 
 from laplace.curvature import CurvlinopsGGN
 from laplace.curvature.asdfghjkl import AsdfghjklHessian
 from laplace.curvature.curvlinops import CurvlinopsEF
-<<<<<<< HEAD
 from laplace.utils import (
     Kron,
     RunningNLLMetric,
@@ -27,10 +19,6 @@
     normal_samples,
     validate,
 )
-=======
-from laplace.utils import (Kron, RunningNLLMetric, fix_prior_prec_structure,
-                           invsqrt_precision, normal_samples, validate)
->>>>>>> 83c5de70
 
 __all__ = [
     "BaseLaplace",
@@ -94,8 +82,8 @@
         prior_mean=0.0,
         temperature=1.0,
         enable_backprop=False,
-        dict_key_x='input_ids',
-        dict_key_y='labels',
+        dict_key_x="input_ids",
+        dict_key_y="labels",
         backend=None,
         backend_kwargs=None,
         asdl_fisher_kwargs=None,
@@ -405,13 +393,8 @@
 
             if loss is None:
                 loss = (
-<<<<<<< HEAD
-                    MeanSquaredError(num_outputs=self.n_outputs)
+                    tm.MeanSquaredError(num_outputs=self.n_outputs)
                     if self.likelihood == "regression"
-=======
-                    tm.MeanSquaredError(num_outputs=self.n_outputs)
-                    if self.likelihood == 'regression'
->>>>>>> 83c5de70
                     else RunningNLLMetric()
                 )
 
@@ -533,8 +516,8 @@
         prior_mean=0.0,
         temperature=1.0,
         enable_backprop=False,
-        dict_key_x='inputs_id',
-        dict_key_y='labels',
+        dict_key_x="inputs_id",
+        dict_key_y="labels",
         backend=None,
         backend_kwargs=None,
         asdl_fisher_kwargs=None,
@@ -562,13 +545,8 @@
         raise NotImplementedError
 
     def _check_H_init(self):
-<<<<<<< HEAD
-        if self.H is None:
+        if getattr(self, "H", None) is None:
             raise AttributeError("Laplace not fitted. Run fit() first.")
-=======
-        if getattr(self, 'H', None) is None:
-            raise AttributeError('Laplace not fitted. Run fit() first.')
->>>>>>> 83c5de70
 
     def fit(self, train_loader, override=True, progress_bar=False):
         """Fit the local Laplace approximation at the parameters of the model.
@@ -599,22 +577,15 @@
         data = next(iter(train_loader))
         with torch.no_grad():
             if isinstance(data, MutableMapping):  # To support Huggingface dataset
-                if 'backpack' in self._backend_cls.__name__.lower() or (
+                if "backpack" in self._backend_cls.__name__.lower() or (
                     isinstance(self, DiagLaplace) and self._backend_cls == CurvlinopsEF
                 ):
                     raise ValueError(
-<<<<<<< HEAD
                         "Currently DiagEF is not supported under CurvlinopsEF backend "
                         + "for custom models with non-tensor inputs "
                         + "(https://github.com/pytorch/functorch/issues/159). Consider "
-                        + "using AsdlEF backend instead."
-=======
-                        'Currently DiagEF is not supported under CurvlinopsEF backend '
-                        + 'for custom models with non-tensor inputs '
-                        + '(https://github.com/pytorch/functorch/issues/159). Consider '
-                        + 'using AsdlEF backend instead. The same limitation applies '
-                        + 'to all BackPACK backend'
->>>>>>> 83c5de70
+                        + "using AsdlEF backend instead. The same limitation applies "
+                        + "to all BackPACK backend"
                     )
 
                 out = self.model(data)
@@ -636,11 +607,7 @@
 
         for data in pbar:
             if isinstance(data, MutableMapping):  # To support Huggingface dataset
-<<<<<<< HEAD
-                X, y = data, data["labels"].to(self._device)
-=======
                 X, y = data, data[self.dict_key_y].to(self._device)
->>>>>>> 83c5de70
             else:
                 X, y = data
                 X, y = X.to(self._device), y.to(self._device)
@@ -1181,8 +1148,8 @@
         prior_mean=0.0,
         temperature=1.0,
         enable_backprop=False,
-        dict_key_x='input_ids',
-        dict_key_y='labels',
+        dict_key_x="input_ids",
+        dict_key_y="labels",
         backend=None,
         backend_kwargs=None,
     ):
@@ -1302,8 +1269,8 @@
         prior_mean=0.0,
         temperature=1.0,
         enable_backprop=False,
-        dict_key_x='inputs_id',
-        dict_key_y='labels',
+        dict_key_x="inputs_id",
+        dict_key_y="labels",
         backend=None,
         damping=False,
         backend_kwargs=None,
@@ -1330,8 +1297,8 @@
         self.H = Kron.init_from_model(self.params, self._device)
 
     def _check_H_init(self):
-        if getattr(self, 'H_facs', None) is None:
-            raise AttributeError('Laplace not fitted. Run fit() first.')
+        if getattr(self, "H_facs", None) is None:
+            raise AttributeError("Laplace not fitted. Run fit() first.")
 
     def _curv_closure(self, X, y, N):
         return self.backend.kron(X, y, N=N, **self._asdl_fisher_kwargs)
@@ -1457,8 +1424,8 @@
         prior_mean=0,
         temperature=1,
         enable_backprop=False,
-        dict_key_x='inputs_id',
-        dict_key_y='labels',
+        dict_key_x="inputs_id",
+        dict_key_y="labels",
         backend=AsdfghjklHessian,
         backend_kwargs=None,
     ):
