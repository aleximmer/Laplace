--- conflicted
+++ resolved
@@ -3,13 +3,10 @@
 import torch
 from torch.nn.utils import parameters_to_vector, vector_to_parameters
 from torch.distributions import MultivariateNormal
-<<<<<<< HEAD
 import tqdm
 from collections import UserDict
 import torchmetrics as tm
-=======
 import warnings
->>>>>>> 2543274a
 
 from laplace.utils import (parameters_per_layer, invsqrt_precision,
                            get_nll, validate, Kron, normal_samples,
