from math import sqrt, pi, log
import numpy as np
import torch
from torch.nn.utils import parameters_to_vector, vector_to_parameters
from torch.distributions import MultivariateNormal, Dirichlet, Normal

<<<<<<< HEAD
from laplace.utils import parameters_per_layer, invsqrt_precision, get_nll, validate, Kron
from laplace.curvature import AsdlGGN, BackPackGGN, AsdlHessian
=======
from laplace.utils import (parameters_per_layer, invsqrt_precision, 
                           get_nll, validate, Kron, normal_samples)
from laplace.curvature import BackPackGGN, AsdlHessian
>>>>>>> 92c2949a


__all__ = ['BaseLaplace', 'ParametricLaplace',
           'FullLaplace', 'KronLaplace', 'DiagLaplace', 'LowRankLaplace']


class BaseLaplace:
    """Baseclass for all Laplace approximations in this library.

    Parameters
    ----------
    model : torch.nn.Module
    likelihood : {'classification', 'regression'}
        determines the log likelihood Hessian approximation
    sigma_noise : torch.Tensor or float, default=1
        observation noise for the regression setting; must be 1 for classification
    prior_precision : torch.Tensor or float, default=1
        prior precision of a Gaussian prior (= weight decay);
        can be scalar, per-layer, or diagonal in the most general case
    prior_mean : torch.Tensor or float, default=0
        prior mean of a Gaussian prior, useful for continual learning
    temperature : float, default=1
        temperature of the likelihood; lower temperature leads to more
        concentrated posterior and vice versa.
    backend : subclasses of `laplace.curvature.CurvatureInterface`
        backend for access to curvature/Hessian approximations
    backend_kwargs : dict, default=None
        arguments passed to the backend on initialization, for example to
        set the number of MC samples for stochastic approximations.
    """
    def __init__(self, model, likelihood, sigma_noise=1., prior_precision=1.,
                 prior_mean=0., temperature=1., backend=None, backend_kwargs=None):
        if likelihood not in ['classification', 'regression']:
            raise ValueError(f'Invalid likelihood type {likelihood}')

        self.model = model
        self._device = next(model.parameters()).device

        self.n_params = len(parameters_to_vector(self.model.parameters()).detach())
        self.n_layers = len(list(self.model.parameters()))
        self.prior_precision = prior_precision
        self.prior_mean = prior_mean
        if sigma_noise != 1 and likelihood != 'regression':
            raise ValueError('Sigma noise != 1 only available for regression.')
        self.likelihood = likelihood
        self.sigma_noise = sigma_noise
        self.temperature = temperature

        if backend is None:
            backend = AsdlGGN if likelihood == 'classification' else BackPackGGN
        self._backend = None
        self._backend_cls = backend
        self._backend_kwargs = dict() if backend_kwargs is None else backend_kwargs

        # log likelihood = g(loss)
        self.loss = 0.
        self.n_outputs = None
        self.n_data = 0

    @property
    def backend(self):
        if self._backend is None:
            self._backend = self._backend_cls(self.model, self.likelihood,
                                              **self._backend_kwargs)
        return self._backend

    def _curv_closure(self, X, y, N):
        raise NotImplementedError

    def fit(self, train_loader):
        raise NotImplementedError

    def log_marginal_likelihood(self, prior_precision=None, sigma_noise=None):
        raise NotImplementedError

    @property
    def log_likelihood(self):
        """Compute log likelihood on the training data after `.fit()` has been called.
        The log likelihood is computed on-demand based on the loss and, for example,
        the observation noise which makes it differentiable in the latter for
        iterative updates.

        Returns
        -------
        log_likelihood : torch.Tensor
        """
        factor = - self._H_factor
        if self.likelihood == 'regression':
            # loss used is just MSE, need to add normalizer for gaussian likelihood
            c = self.n_data * self.n_outputs * torch.log(self.sigma_noise * sqrt(2 * pi))
            return factor * self.loss - c
        else:
            # for classification Xent == log Cat
            return factor * self.loss

    def __call__(self, x, pred_type, link_approx, n_samples):
        raise NotImplementedError

    def predictive(self, x, pred_type, link_approx, n_samples):
        return self(x, pred_type, link_approx, n_samples)

    def _check_jacobians(self, Js):
        if not isinstance(Js, torch.Tensor):
            raise ValueError('Jacobians have to be torch.Tensor.')
        if not Js.device == self._device:
            raise ValueError('Jacobians need to be on the same device as Laplace.')
        m, k, p = Js.size()
        if p != self.n_params:
            raise ValueError('Invalid Jacobians shape for Laplace posterior approx.')

    @property
    def prior_precision_diag(self):
        """Obtain the diagonal prior precision \\(p_0\\) constructed from either
        a scalar, layer-wise, or diagonal prior precision.

        Returns
        -------
        prior_precision_diag : torch.Tensor
        """
        if len(self.prior_precision) == 1:  # scalar
            return self.prior_precision * torch.ones(self.n_params, device=self._device)

        elif len(self.prior_precision) == self.n_params:  # diagonal
            return self.prior_precision

        elif len(self.prior_precision) == self.n_layers:  # per layer
            n_params_per_layer = parameters_per_layer(self.model)
            return torch.cat([prior * torch.ones(n_params, device=self._device) for prior, n_params
                              in zip(self.prior_precision, n_params_per_layer)])

        else:
            raise ValueError('Mismatch of prior and model. Diagonal, scalar, or per-layer prior.')

    @property
    def prior_mean(self):
        return self._prior_mean

    @prior_mean.setter
    def prior_mean(self, prior_mean):
        if np.isscalar(prior_mean) and np.isreal(prior_mean):
            self._prior_mean = torch.tensor(prior_mean, device=self._device)
        elif torch.is_tensor(prior_mean):
            if prior_mean.ndim == 0:
                self._prior_mean = prior_mean.reshape(-1).to(self._device)
            elif prior_mean.ndim == 1:
                if not len(prior_mean) in [1, self.n_params]:
                    raise ValueError('Invalid length of prior mean.')
                self._prior_mean = prior_mean
            else:
                raise ValueError('Prior mean has too many dimensions!')
        else:
            raise ValueError('Invalid argument type of prior mean.')

    @property
    def prior_precision(self):
        return self._prior_precision

    @prior_precision.setter
    def prior_precision(self, prior_precision):
        self._posterior_scale = None
        if np.isscalar(prior_precision) and np.isreal(prior_precision):
            self._prior_precision = torch.tensor([prior_precision], device=self._device)
        elif torch.is_tensor(prior_precision):
            if prior_precision.ndim == 0:
                # make dimensional
                self._prior_precision = prior_precision.reshape(-1).to(self._device)
            elif prior_precision.ndim == 1:
                if len(prior_precision) not in [1, self.n_layers, self.n_params]:
                    raise ValueError('Length of prior precision does not align with architecture.')
                self._prior_precision = prior_precision.to(self._device)
            else:
                raise ValueError('Prior precision needs to be at most one-dimensional tensor.')
        else:
            raise ValueError('Prior precision either scalar or torch.Tensor up to 1-dim.')

    def optimize_prior_precision_base(self, pred_type, method='marglik', n_steps=100, lr=1e-1,
                                      init_prior_prec=1., val_loader=None, loss=get_nll,
                                      log_prior_prec_min=-4, log_prior_prec_max=4, grid_size=100,
                                      link_approx='probit', n_samples=100, verbose=False,
                                      cv_loss_with_var=False):
        """Optimize the prior precision post-hoc using the `method`
        specified by the user.

        Parameters
        ----------
        pred_type : {'glm', 'nn', 'gp'}, default='glm'
            type of posterior predictive, linearized GLM predictive or neural
            network sampling predictive or Gaussian Process (GP) inference.
            The GLM predictive is consistent with the curvature approximations used here.
        method : {'marglik', 'CV'}, default='marglik'
            specifies how the prior precision should be optimized.
        n_steps : int, default=100
            the number of gradient descent steps to take.
        lr : float, default=1e-1
            the learning rate to use for gradient descent.
        init_prior_prec : float, default=1.0
            initial prior precision before the first optimization step.
        val_loader : torch.data.utils.DataLoader, default=None
            DataLoader for the validation set; each iterate is a training batch (X, y).
        loss : callable, default=get_nll
            loss function to use for CV.
        cv_loss_with_var: bool, default=False
            if true, `loss` takes three arguments `loss(output_mean, output_var, target)`,
            otherwise, `loss` takes two arguments `loss(output_mean, target)`
        log_prior_prec_min : float, default=-4
            lower bound of gridsearch interval for CV.
        log_prior_prec_max : float, default=4
            upper bound of gridsearch interval for CV.
        grid_size : int, default=100
            number of values to consider inside the gridsearch interval for CV.
        link_approx : {'mc', 'probit', 'bridge'}, default='probit'
            how to approximate the classification link function for the `'glm'`.
            For `pred_type='nn'`, only `'mc'` is possible.
        n_samples : int, default=100
            number of samples for `link_approx='mc'`.
        verbose : bool, default=False
            if true, the optimized prior precision will be printed
            (can be a large tensor if the prior has a diagonal covariance).
        """
        if method == 'marglik':
            self.prior_precision = init_prior_prec
            log_prior_prec = self.prior_precision.log()
            log_prior_prec.requires_grad = True
            optimizer = torch.optim.Adam([log_prior_prec], lr=lr)
            for _ in range(n_steps):
                optimizer.zero_grad()
                prior_prec = log_prior_prec.exp()
                neg_log_marglik = -self.log_marginal_likelihood(prior_precision=prior_prec)
                neg_log_marglik.backward()
                optimizer.step()
            self.prior_precision = log_prior_prec.detach().exp()
        elif method == 'CV':
            if val_loader is None:
                raise ValueError('CV requires a validation set DataLoader')
            interval = torch.logspace(
                log_prior_prec_min, log_prior_prec_max, grid_size
            )
            self.prior_precision = self._gridsearch(
                loss, interval, val_loader, pred_type=pred_type,
                link_approx=link_approx, n_samples=n_samples, loss_with_var=cv_loss_with_var
            )
        else:
            raise ValueError('For now only marglik and CV is implemented.')
        if verbose:
            print(f'Optimized prior precision is {self.prior_precision}.')

    def _gridsearch(self, loss, interval, val_loader, pred_type,
                    link_approx='probit', n_samples=100, loss_with_var=False):
        results = list()
        prior_precs = list()
        for prior_prec in interval:
            self.prior_precision = prior_prec
            try:
                out_dist, targets = validate(
                    self, val_loader, pred_type=pred_type,
                    link_approx=link_approx, n_samples=n_samples
                )
                if self.likelihood == 'regression':
                    out_mean, out_var = out_dist
                    if loss_with_var:
                        result = loss(out_mean, out_var, targets).item()
                    else:
                        result = loss(out_mean, targets).item()
                else:
                    result = loss(out_dist, targets).item()
            except RuntimeError:
                result = np.inf
            results.append(result)
            prior_precs.append(prior_prec)
        return prior_precs[np.argmin(results)]

    @property
    def sigma_noise(self):
        return self._sigma_noise

    @sigma_noise.setter
    def sigma_noise(self, sigma_noise):
        self._posterior_scale = None
        if np.isscalar(sigma_noise) and np.isreal(sigma_noise):
            self._sigma_noise = torch.tensor(sigma_noise, device=self._device)
        elif torch.is_tensor(sigma_noise):
            if sigma_noise.ndim == 0:
                self._sigma_noise = sigma_noise.to(self._device)
            elif sigma_noise.ndim == 1:
                if len(sigma_noise) > 1:
                    raise ValueError('Only homoscedastic output noise supported.')
                self._sigma_noise = sigma_noise[0].to(self._device)
            else:
                raise ValueError('Sigma noise needs to be scalar or 1-dimensional.')
        else:
            raise ValueError('Invalid type: sigma noise needs to be torch.Tensor or scalar.')

    @property
    def _H_factor(self):
        sigma2 = self.sigma_noise.square()
        return 1 / sigma2 / self.temperature


class ParametricLaplace(BaseLaplace):
    """
    Parametric Laplace class.

    Subclasses need to specify how the Hessian approximation is initialized,
    how to add up curvature over training data, how to sample from the
    Laplace approximation, and how to compute the functional variance.

    A Laplace approximation is represented by a MAP which is given by the
    `model` parameter and a posterior precision or covariance specifying
    a Gaussian distribution \\(\\mathcal{N}(\\theta_{MAP}, P^{-1})\\).
    The goal of this class is to compute the posterior precision \\(P\\)
    which sums as
    \\[
        P = \\sum_{n=1}^N \\nabla^2_\\theta \\log p(\\mathcal{D}_n \\mid \\theta)
        \\vert_{\\theta_{MAP}} + \\nabla^2_\\theta \\log p(\\theta) \\vert_{\\theta_{MAP}}.
    \\]
    Every subclass implements different approximations to the log likelihood Hessians,
    for example, a diagonal one. The prior is assumed to be Gaussian and therefore we have
    a simple form for \\(\\nabla^2_\\theta \\log p(\\theta) \\vert_{\\theta_{MAP}} = P_0 \\).
    In particular, we assume a scalar, layer-wise, or diagonal prior precision so that in
    all cases \\(P_0 = \\textrm{diag}(p_0)\\) and the structure of \\(p_0\\) can be varied.
    """

    def __init__(self, model, likelihood, sigma_noise=1., prior_precision=1.,
                 prior_mean=0., temperature=1., backend=None, backend_kwargs=None):
        super().__init__(model, likelihood, sigma_noise, prior_precision,
                         prior_mean, temperature, backend, backend_kwargs)
        if not hasattr(self, 'H'):
            self._init_H()
            # posterior mean/mode
            self.mean = self.prior_mean

    def _init_H(self):
        raise NotImplementedError

    def _check_H_init(self):
        if self.H is None:
            raise AttributeError('Laplace not fitted. Run fit() first.')

    def fit(self, train_loader, override=True):
        """Fit the local Laplace approximation at the parameters of the model.

        Parameters
        ----------
        train_loader : torch.data.utils.DataLoader
            each iterate is a training batch (X, y);
            `train_loader.dataset` needs to be set to access \\(N\\), size of the data set
        override : bool, default=True
            whether to initialize H, loss, and n_data again; setting to False is useful for
            online learning settings to accumulate a sequential posterior approximation.
        """
        if override:
            self._init_H()
            self.loss = 0
            self.n_data = 0

        self.model.eval()
        self.mean = parameters_to_vector(self.model.parameters()).detach()

        X, _ = next(iter(train_loader))
        with torch.no_grad():
            try:
                out = self.model(X[:1].to(self._device))
            except (TypeError, AttributeError):
                out = self.model(X.to(self._device))
        self.n_outputs = out.shape[-1]
        setattr(self.model, 'output_size', self.n_outputs)

        N = len(train_loader.dataset)
        for X, y in train_loader:
            self.model.zero_grad()
            X, y = X.to(self._device), y.to(self._device)
            loss_batch, H_batch = self._curv_closure(X, y, N)
            self.loss += loss_batch
            self.H += H_batch

        self.n_data += N

    @property
    def scatter(self):
        """Computes the _scatter_, a term of the log marginal likelihood that
        corresponds to L-2 regularization:
        `scatter` = \\((\\theta_{MAP} - \\mu_0)^{T} P_0 (\\theta_{MAP} - \\mu_0) \\).

        Returns
        -------
        [type]
            [description]
        """
        delta = (self.mean - self.prior_mean)
        return (delta * self.prior_precision_diag) @ delta

    @property
    def log_det_prior_precision(self):
        """Compute log determinant of the prior precision
        \\(\\log \\det P_0\\)

        Returns
        -------
        log_det : torch.Tensor
        """
        return self.prior_precision_diag.log().sum()

    @property
    def log_det_posterior_precision(self):
        """Compute log determinant of the posterior precision
        \\(\\log \\det P\\) which depends on the subclasses structure
        used for the Hessian approximation.

        Returns
        -------
        log_det : torch.Tensor
        """
        raise NotImplementedError

    @property
    def log_det_ratio(self):
        """Compute the log determinant ratio, a part of the log marginal likelihood.
        \\[
            \\log \\frac{\\det P}{\\det P_0} = \\log \\det P - \\log \\det P_0
        \\]

        Returns
        -------
        log_det_ratio : torch.Tensor
        """
        return self.log_det_posterior_precision - self.log_det_prior_precision

    def square_norm(self, value):
        """Compute the square norm under post. Precision with `value-self.mean` as 𝛥:
        \\[
            \\Delta^\top P \\Delta
        \\]
        Returns
        -------
        square_form
        """
        raise NotImplementedError

    def log_prob(self, value, normalized=True):
        """Compute the log probability under the (current) Laplace approximation.

        Parameters
        ----------
        normalized : bool, default=True
            whether to return log of a properly normalized Gaussian or just the
            terms that depend on `value`.

        Returns
        -------
        log_prob : torch.Tensor
        """
        if not normalized:
            return - self.square_norm(value) / 2
        log_prob = - self.n_params / 2 * log(2 * pi) + self.log_det_posterior_precision / 2
        log_prob -= self.square_norm(value) / 2
        return log_prob

    def log_marginal_likelihood(self, prior_precision=None, sigma_noise=None):
        """Compute the Laplace approximation to the log marginal likelihood subject
        to specific Hessian approximations that subclasses implement.
        Requires that the Laplace approximation has been fit before.
        The resulting torch.Tensor is differentiable in `prior_precision` and
        `sigma_noise` if these have gradients enabled.
        By passing `prior_precision` or `sigma_noise`, the current value is
        overwritten. This is useful for iterating on the log marginal likelihood.

        Parameters
        ----------
        prior_precision : torch.Tensor, optional
            prior precision if should be changed from current `prior_precision` value
        sigma_noise : [type], optional
            observation noise standard deviation if should be changed

        Returns
        -------
        log_marglik : torch.Tensor
        """
        # update prior precision (useful when iterating on marglik)
        if prior_precision is not None:
            self.prior_precision = prior_precision

        # update sigma_noise (useful when iterating on marglik)
        if sigma_noise is not None:
            if self.likelihood != 'regression':
                raise ValueError('Can only change sigma_noise for regression.')
            self.sigma_noise = sigma_noise

        return self.log_likelihood - 0.5 * (self.log_det_ratio + self.scatter)

    def __call__(self, x, pred_type='glm', link_approx='probit', n_samples=100, 
                 diagonal_output=False, generator=None):
        """Compute the posterior predictive on input data `x`.

        Parameters
        ----------
        x : torch.Tensor
            `(batch_size, input_shape)`

        pred_type : {'glm', 'nn'}, default='glm'
            type of posterior predictive, linearized GLM predictive or neural
            network sampling predictive. The GLM predictive is consistent with
            the curvature approximations used here.

        link_approx : {'mc', 'probit', 'bridge'}
            how to approximate the classification link function for the `'glm'`.
            For `pred_type='nn'`, only 'mc' is possible. 

        n_samples : int
            number of samples for `link_approx='mc'`.

        diagonal_output : bool
            whether to use a diagonalized posterior predictive on the outputs.
            Only works for `pred_type='glm'` and `link_approx='mc'`.

        generator : torch.Generator, optional
            random number generator to control the samples (if sampling used)

        Returns
        -------
        predictive: torch.Tensor or Tuple[torch.Tensor]
            For `likelihood='classification'`, a torch.Tensor is returned with
            a distribution over classes (similar to a Softmax).
            For `likelihood='regression'`, a tuple of torch.Tensor is returned
            with the mean and the predictive variance.
        """
        if pred_type not in ['glm', 'nn']:
            raise ValueError('Only glm and nn supported as prediction types.')

        if link_approx not in ['mc', 'probit', 'bridge']:
            raise ValueError(f'Unsupported link approximation {link_approx}.')
        
        if generator is not None:
            if not isinstance(generator, torch.Generator) or generator.device != x.device:
                raise ValueError('Invalid random generator (check type and device).')

        if pred_type == 'glm':
            f_mu, f_var = self._glm_predictive_distribution(x)
            # regression
            if self.likelihood == 'regression':
                return f_mu, f_var
            # classification
            if link_approx == 'mc':
                return self.predictive_samples(x, pred_type='glm', n_samples=n_samples, 
                                               diagonal_output=diagonal_output).mean(dim=0)
            elif link_approx == 'probit':
                kappa = 1 / torch.sqrt(1. + np.pi / 8 * f_var.diagonal(dim1=1, dim2=2))
                return torch.softmax(kappa * f_mu, dim=-1)
            elif link_approx == 'bridge':
                _, K = f_mu.size(0), f_mu.size(-1)
                f_var_diag = torch.diagonal(f_var, dim1=1, dim2=2)
                sum_exp = torch.sum(torch.exp(-f_mu), dim=1).unsqueeze(-1)
                alpha = 1/f_var_diag * (1 - 2/K + torch.exp(f_mu)/(K**2) * sum_exp)
                dist = Dirichlet(alpha)
                return torch.nan_to_num(dist.mean, nan=1.0)
        else:
            samples = self._nn_predictive_samples(x, n_samples)
            if self.likelihood == 'regression':
                return samples.mean(dim=0), samples.var(dim=0)
            return samples.mean(dim=0)

    def predictive_samples(self, x, pred_type='glm', n_samples=100, 
                           diagonal_output=False, generator=None):
        """Sample from the posterior predictive on input data `x`.
        Can be used, for example, for Thompson sampling.

        Parameters
        ----------
        x : torch.Tensor
            input data `(batch_size, input_shape)`

        pred_type : {'glm', 'nn'}, default='glm'
            type of posterior predictive, linearized GLM predictive or neural
            network sampling predictive. The GLM predictive is consistent with
            the curvature approximations used here.

        n_samples : int
            number of samples

        diagonal_output : bool
            whether to use a diagonalized glm posterior predictive on the outputs.
            Only applies when `pred_type='glm'`.

        generator : torch.Generator, optional
            random number generator to control the samples (if sampling used)

        Returns
        -------
        samples : torch.Tensor
            samples `(n_samples, batch_size, output_shape)`
        """
        if pred_type not in ['glm', 'nn']:
            raise ValueError('Only glm and nn supported as prediction types.')

        if pred_type == 'glm':
            f_mu, f_var = self._glm_predictive_distribution(x)
            assert f_var.shape == torch.Size([f_mu.shape[0], f_mu.shape[1], f_mu.shape[1]])
            if diagonal_output:
                f_var = torch.diagonal(f_var, dim1=1, dim2=2)
            f_samples = normal_samples(f_mu, f_var, n_samples, generator)
            if self.likelihood == 'regression':
                return f_samples
            return torch.softmax(f_samples, dim=-1)

        else:  # 'nn'
            return self._nn_predictive_samples(x, n_samples)

    @torch.enable_grad()
    def _glm_predictive_distribution(self, X):
        Js, f_mu = self.backend.jacobians(X)
        f_var = self.functional_variance(Js)
        return f_mu.detach(), f_var.detach()

    def _nn_predictive_samples(self, X, n_samples=100):
        fs = list()
        for sample in self.sample(n_samples):
            vector_to_parameters(sample, self.model.parameters())
            fs.append(self.model(X.to(self._device)).detach())
        vector_to_parameters(self.mean, self.model.parameters())
        fs = torch.stack(fs)
        if self.likelihood == 'classification':
            fs = torch.softmax(fs, dim=-1)
        return fs

    def functional_variance(self, Jacs):
        """Compute functional variance for the `'glm'` predictive:
        `f_var[i] = Jacs[i] @ P.inv() @ Jacs[i].T`, which is a output x output
        predictive covariance matrix.
        Mathematically, we have for a single Jacobian
        \\(\\mathcal{J} = \\nabla_\\theta f(x;\\theta)\\vert_{\\theta_{MAP}}\\)
        the output covariance matrix
        \\( \\mathcal{J} P^{-1} \\mathcal{J}^T \\).

        Parameters
        ----------
        Jacs : torch.Tensor
            Jacobians of model output wrt parameters
            `(batch, outputs, parameters)`

        Returns
        -------
        f_var : torch.Tensor
            output covariance `(batch, outputs, outputs)`
        """
        raise NotImplementedError

    def sample(self, n_samples=100):
        """Sample from the Laplace posterior approximation, i.e.,
        \\( \\theta \\sim \\mathcal{N}(\\theta_{MAP}, P^{-1})\\).

        Parameters
        ----------
        n_samples : int, default=100
            number of samples
        """
        raise NotImplementedError

    def optimize_prior_precision(self, method='marglik', pred_type='glm', n_steps=100, lr=1e-1,
                                 init_prior_prec=1., val_loader=None, loss=get_nll,
                                 log_prior_prec_min=-4, log_prior_prec_max=4, grid_size=100,
                                 link_approx='probit', n_samples=100, verbose=False,
                                 cv_loss_with_var=False):
        assert pred_type in ['glm', 'nn']
        self.optimize_prior_precision_base(pred_type, method, n_steps, lr,
                                           init_prior_prec, val_loader, loss,
                                           log_prior_prec_min, log_prior_prec_max,
                                           grid_size, link_approx, n_samples,
                                           verbose, cv_loss_with_var)

    @property
    def posterior_precision(self):
        """Compute or return the posterior precision \\(P\\).

        Returns
        -------
        posterior_prec : torch.Tensor
        """
        raise NotImplementedError


class FullLaplace(ParametricLaplace):
    """Laplace approximation with full, i.e., dense, log likelihood Hessian approximation
    and hence posterior precision. Based on the chosen `backend` parameter, the full
    approximation can be, for example, a generalized Gauss-Newton matrix.
    Mathematically, we have \\(P \\in \\mathbb{R}^{P \\times P}\\).
    See `BaseLaplace` for the full interface.
    """
    # key to map to correct subclass of BaseLaplace, (subset of weights, Hessian structure)
    _key = ('all', 'full')

    def __init__(self, model, likelihood, sigma_noise=1., prior_precision=1.,
                 prior_mean=0., temperature=1., backend=None, backend_kwargs=None):
        super().__init__(model, likelihood, sigma_noise, prior_precision,
                         prior_mean, temperature, backend, backend_kwargs)
        self._posterior_scale = None

    def _init_H(self):
        self.H = torch.zeros(self.n_params, self.n_params, device=self._device)

    def _curv_closure(self, X, y, N):
        return self.backend.full(X, y, N=N)

    def fit(self, train_loader, override=True):
        self._posterior_scale = None
        return super().fit(train_loader, override=override)

    def _compute_scale(self):
        self._posterior_scale = invsqrt_precision(self.posterior_precision)

    @property
    def posterior_scale(self):
        """Posterior scale (square root of the covariance), i.e.,
        \\(P^{-\\frac{1}{2}}\\).

        Returns
        -------
        scale : torch.tensor
            `(parameters, parameters)`
        """
        if self._posterior_scale is None:
            self._compute_scale()
        return self._posterior_scale

    @property
    def posterior_covariance(self):
        """Posterior covariance, i.e., \\(P^{-1}\\).

        Returns
        -------
        covariance : torch.tensor
            `(parameters, parameters)`
        """
        scale = self.posterior_scale
        return scale @ scale.T

    @property
    def posterior_precision(self):
        """Posterior precision \\(P\\).

        Returns
        -------
        precision : torch.tensor
            `(parameters, parameters)`
        """
        self._check_H_init()
        return self._H_factor * self.H + torch.diag(self.prior_precision_diag)

    @property
    def log_det_posterior_precision(self):
        return self.posterior_precision.logdet()

    def square_norm(self, value):
        delta = value - self.mean
        return delta @ self.posterior_precision @ delta

    def functional_variance(self, Js):
        return torch.einsum('ncp,pq,nkq->nck', Js, self.posterior_covariance, Js)

    def sample(self, n_samples=100):
        dist = MultivariateNormal(loc=self.mean, scale_tril=self.posterior_scale)
        return dist.sample((n_samples,))


class KronLaplace(ParametricLaplace):
    """Laplace approximation with Kronecker factored log likelihood Hessian approximation
    and hence posterior precision.
    Mathematically, we have for each parameter group, e.g., torch.nn.Module,
    that \\P\\approx Q \\otimes H\\.
    See `BaseLaplace` for the full interface and see
    `laplace.utils.matrix.Kron` and `laplace.utils.matrix.KronDecomposed` for the structure of
    the Kronecker factors. `Kron` is used to aggregate factors by summing up and
    `KronDecomposed` is used to add the prior, a Hessian factor (e.g. temperature),
    and computing posterior covariances, marginal likelihood, etc.
    Damping can be enabled by setting `damping=True`.
    """
    # key to map to correct subclass of BaseLaplace, (subset of weights, Hessian structure)
    _key = ('all', 'kron')

    def __init__(self, model, likelihood, sigma_noise=1., prior_precision=1.,
                 prior_mean=0., temperature=1., backend=None, damping=False,
                 **backend_kwargs):
        self.damping = damping
        self.H_facs = None
        super().__init__(model, likelihood, sigma_noise, prior_precision,
                         prior_mean, temperature, backend, **backend_kwargs)

    def _init_H(self):
        self.H = Kron.init_from_model(self.model, self._device)

    def _curv_closure(self, X, y, N):
        return self.backend.kron(X, y, N=N)

    @staticmethod
    def _rescale_factors(kron, factor):
        for F in kron.kfacs:
            if len(F) == 2:
                F[1] *= factor
        return kron

    def fit(self, train_loader, override=True):
        if override:
            self.H_facs = None

        if self.H_facs is not None:
            n_data_old = self.n_data
            n_data_new = len(train_loader.dataset)
            self._init_H()  # re-init H non-decomposed
            # discount previous Kronecker factors to sum up properly together with new ones
            self.H_facs = self._rescale_factors(self.H_facs, n_data_old / (n_data_old + n_data_new))

        super().fit(train_loader, override=override)

        if self.H_facs is None:
            self.H_facs = self.H
        else:
            # discount new factors that were computed assuming N = n_data_new
            self.H = self._rescale_factors(self.H, n_data_new / (n_data_new + n_data_old))
            self.H_facs += self.H
        # Decompose to self.H for all required quantities but keep H_facs for further inference
        self.H = self.H_facs.decompose(damping=self.damping)

    @property
    def posterior_precision(self):
        """Kronecker factored Posterior precision \\(P\\).

        Returns
        -------
        precision : `laplace.utils.matrix.KronDecomposed`
        """
        self._check_H_init()
        return self.H * self._H_factor + self.prior_precision

    @property
    def log_det_posterior_precision(self):
        if type(self.H) is Kron:  # Fall back to diag prior
            return self.prior_precision_diag.log().sum()
        return self.posterior_precision.logdet()

    def square_norm(self, value):
        delta = value - self.mean
        if type(self.H) is Kron:  # fall back to prior
            return (delta * self.prior_precision_diag) @ delta
        return delta @ self.posterior_precision.bmm(delta, exponent=1)

    def functional_variance(self, Js):
        return self.posterior_precision.inv_square_form(Js)

    def sample(self, n_samples=100):
        samples = torch.randn(n_samples, self.n_params, device=self._device)
        samples = self.posterior_precision.bmm(samples, exponent=-0.5)
        return self.mean.reshape(1, self.n_params) + samples.reshape(n_samples, self.n_params)

    @BaseLaplace.prior_precision.setter
    def prior_precision(self, prior_precision):
        # Extend setter from Laplace to restrict prior precision structure.
        super(KronLaplace, type(self)).prior_precision.fset(self, prior_precision)
        if len(self.prior_precision) not in [1, self.n_layers]:
            raise ValueError('Prior precision for Kron either scalar or per-layer.')


class LowRankLaplace(ParametricLaplace):
    """Laplace approximation with low-rank log likelihood Hessian (approximation). 
    The low-rank matrix is represented by an eigendecomposition (vecs, values).
    Based on the chosen `backend`, either a true Hessian or, for example, GGN
    approximation could be used.
    The posterior precision is computed as
    \\( P = V diag(l) V^T + P_0.\\)
    To sample, compute the functional variance, and log determinant, algebraic tricks 
    are usedto reduce the costs of inversion to the that of a \\(K \times K\\) matrix
    if we have a rank of K.
    
    See `BaseLaplace` for the full interface.
    """
    _key = ('all', 'lowrank')
    def __init__(self, model, likelihood, sigma_noise=1, prior_precision=1, prior_mean=0, 
                 temperature=1, backend=AsdlHessian, backend_kwargs=None):
        super().__init__(model, likelihood, sigma_noise=sigma_noise, 
                         prior_precision=prior_precision, prior_mean=prior_mean, 
                         temperature=temperature, backend=backend, backend_kwargs=backend_kwargs)
    
    def _init_H(self):
        self.H = None

    @property
    def V(self):
        (U, l), prior_prec_diag = self.posterior_precision
        return U / prior_prec_diag.reshape(-1, 1)

    @property
    def Kinv(self):
        (U, l), _ = self.posterior_precision
        return torch.inverse(torch.diag(1 / l) + U.T @ self.V)

    def fit(self, train_loader, override=True):
        # override fit since output of eighessian not additive across batch
        if not override:
            # LowRankLA cannot be updated since eigenvalue representation not additive
            raise ValueError('LowRank LA does not support updating.')

        self.model.eval()
        self.mean = parameters_to_vector(self.model.parameters()).detach()

        X, _ = next(iter(train_loader))
        with torch.no_grad():
            try:
                out = self.model(X[:1].to(self._device))
            except (TypeError, AttributeError):
                out = self.model(X.to(self._device))
        self.n_outputs = out.shape[-1]
        setattr(self.model, 'output_size', self.n_outputs)

        eigenvectors, eigenvalues, loss = self.backend.eig_lowrank(train_loader)
        self.H = (eigenvectors, eigenvalues)
        self.loss = loss

        self.n_data = len(train_loader.dataset)

    @property
    def posterior_precision(self):
        """Return correctly scaled posterior precision that would be constructed
        as H[0] @ diag(H[1]) @ H[0].T + self.prior_precision_diag.

        Returns
        -------
        H : tuple(eigenvectors, eigenvalues)
            scaled self.H with temperature and loss factors.
        prior_precision_diag : torch.Tensor
            diagonal prior precision shape `parameters` to be added to H.
        """
        self._check_H_init()
        return (self.H[0], self._H_factor * self.H[1]), self.prior_precision_diag

    def functional_variance(self, Jacs):
        prior_var = torch.einsum('ncp,nkp->nck', Jacs / self.prior_precision_diag, Jacs)
        Jacs_V = torch.einsum('ncp,pl->ncl', Jacs, self.V)
        info_gain = torch.einsum('ncl,nkl->nck', Jacs_V @ self.Kinv, Jacs_V)
        return prior_var - info_gain

    def sample(self, n_samples):
        samples = torch.randn(self.n_params, n_samples)
        d = self.prior_precision_diag
        Vs = self.V * d.sqrt().reshape(-1, 1)
        VtV = Vs.T @ Vs
        Ik = torch.eye(len(VtV))
        A = torch.linalg.cholesky(VtV)
        B = torch.linalg.cholesky(VtV + Ik)
        A_inv = torch.inverse(A)
        C = torch.inverse(A_inv.T @ (B - Ik) @ A_inv)
        Kern_inv = torch.inverse(torch.inverse(C) + Vs.T @ Vs)
        dinv_sqrt = (d).sqrt().reshape(-1, 1)
        prior_sample = dinv_sqrt * samples
        gain_sample = dinv_sqrt * Vs @ Kern_inv @ (Vs.T @ samples)
        return self.mean + (prior_sample - gain_sample).T

    @property
    def log_det_posterior_precision(self):
        (U, l), prior_prec_diag = self.posterior_precision
        return l.log().sum() + prior_prec_diag.log().sum() - torch.logdet(self.Kinv)


class DiagLaplace(ParametricLaplace):
    """Laplace approximation with diagonal log likelihood Hessian approximation
    and hence posterior precision.
    Mathematically, we have \\(P \\approx \\textrm{diag}(P)\\).
    See `BaseLaplace` for the full interface.
    """
    # key to map to correct subclass of BaseLaplace, (subset of weights, Hessian structure)
    _key = ('all', 'diag')

    def _init_H(self):
        self.H = torch.zeros(self.n_params, device=self._device)

    def _curv_closure(self, X, y, N):
        return self.backend.diag(X, y, N=N)

    @property
    def posterior_precision(self):
        """Diagonal posterior precision \\(p\\).

        Returns
        -------
        precision : torch.tensor
            `(parameters)`
        """
        self._check_H_init()
        return self._H_factor * self.H + self.prior_precision_diag

    @property
    def posterior_scale(self):
        """Diagonal posterior scale \\(\\sqrt{p^{-1}}\\).

        Returns
        -------
        precision : torch.tensor
            `(parameters)`
        """
        return 1 / self.posterior_precision.sqrt()

    @property
    def posterior_variance(self):
        """Diagonal posterior variance \\(p^{-1}\\).

        Returns
        -------
        precision : torch.tensor
            `(parameters)`
        """
        return 1 / self.posterior_precision

    @property
    def log_det_posterior_precision(self):
        return self.posterior_precision.log().sum()

    def square_norm(self, value):
        delta = value - self.mean
        return delta @ (delta * self.posterior_precision)

    def functional_variance(self, Js: torch.Tensor) -> torch.Tensor:
        self._check_jacobians(Js)
        return torch.einsum('ncp,p,nkp->nck', Js, self.posterior_variance, Js)

    def sample(self, n_samples=100):
        samples = torch.randn(n_samples, self.n_params, device=self._device)
        samples = samples * self.posterior_scale.reshape(1, self.n_params)
        return self.mean.reshape(1, self.n_params) + samples


class FunctionalLaplace(BaseLaplace):
    pass


class SoDLaplace(FunctionalLaplace):
    pass<|MERGE_RESOLUTION|>--- conflicted
+++ resolved
@@ -4,14 +4,9 @@
 from torch.nn.utils import parameters_to_vector, vector_to_parameters
 from torch.distributions import MultivariateNormal, Dirichlet, Normal
 
-<<<<<<< HEAD
-from laplace.utils import parameters_per_layer, invsqrt_precision, get_nll, validate, Kron
-from laplace.curvature import AsdlGGN, BackPackGGN, AsdlHessian
-=======
 from laplace.utils import (parameters_per_layer, invsqrt_precision, 
                            get_nll, validate, Kron, normal_samples)
-from laplace.curvature import BackPackGGN, AsdlHessian
->>>>>>> 92c2949a
+from laplace.curvature import AsdlGGN, BackPackGGN, AsdlHessian
 
 
 __all__ = ['BaseLaplace', 'ParametricLaplace',
