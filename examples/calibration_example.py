--- conflicted
+++ resolved
@@ -1,10 +1,6 @@
 import warnings
 
-<<<<<<< HEAD
-warnings.simplefilter('ignore', UserWarning)
-=======
 warnings.simplefilter("ignore", UserWarning)
->>>>>>> 2aade442
 
 import helper.dataloaders as dl
 import helper.wideresnet as wrn
@@ -55,11 +51,7 @@
 
 # Laplace
 la = Laplace(
-<<<<<<< HEAD
-    model, 'classification', subset_of_weights='last_layer', hessian_structure='kron'
-=======
     model, "classification", subset_of_weights="last_layer", hessian_structure="kron"
->>>>>>> 2aade442
 )
 la.fit(train_loader)
 la.optimize_prior_precision(method="marglik")
@@ -70,9 +62,5 @@
 nll_laplace = -dists.Categorical(probs_laplace).log_prob(targets).mean()
 
 print(
-<<<<<<< HEAD
-    f'[Laplace] Acc.: {acc_laplace:.1%}; ECE: {ece_laplace:.1%}; NLL: {nll_laplace:.3}'
-=======
     f"[Laplace] Acc.: {acc_laplace:.1%}; ECE: {ece_laplace:.1%}; NLL: {nll_laplace:.3}"
->>>>>>> 2aade442
 )