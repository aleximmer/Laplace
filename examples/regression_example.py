--- conflicted
+++ resolved
@@ -55,13 +55,8 @@
 la.load_state_dict(torch.load("state_dict.bin"))
 
 print(
-<<<<<<< HEAD
     f"sigma={la.sigma_noise.item():.2f}",
     f"prior precision={la.prior_precision.item():.2f}",
-=======
-    f'sigma={la.sigma_noise.item():.2f}',
-    f'prior precision={la.prior_precision.item():.2f}',
->>>>>>> 83c5de70
 )
 
 x = X_test.flatten().cpu().numpy()
@@ -84,11 +79,7 @@
 pred_std = np.sqrt(f_sigma**2 + la.sigma_noise.item() ** 2)
 
 plot_regression(
-<<<<<<< HEAD
-    X_train, y_train, x, f_mu, pred_std, file_name="regression_example", plot=True
-=======
-    X_train, y_train, x, f_mu, pred_std, file_name='regression_example', plot=False
->>>>>>> 83c5de70
+    X_train, y_train, x, f_mu, pred_std, file_name="regression_example", plot=False
 )
 
 # alternatively, optimize parameters and hyperparameters of the prior jointly
@@ -96,7 +87,6 @@
 la, model, margliks, losses = marglik_training(
     model=model,
     train_loader=train_loader,
-<<<<<<< HEAD
     likelihood="regression",
     hessian_structure="full",
     backend=BackPackGGN,
@@ -108,19 +98,6 @@
 print(
     f"sigma={la.sigma_noise.item():.2f}",
     f"prior precision={la.prior_precision.numpy()}",
-=======
-    likelihood='regression',
-    hessian_structure='full',
-    backend=BackPackGGN,
-    n_epochs=n_epochs,
-    optimizer_kwargs={'lr': 1e-2},
-    prior_structure='scalar',
-)
-
-print(
-    f'sigma={la.sigma_noise.item():.2f}',
-    f'prior precision={la.prior_precision.numpy()}',
->>>>>>> 83c5de70
 )
 
 f_mu, f_var = la(X_test)
@@ -133,10 +110,6 @@
     x,
     f_mu,
     pred_std,
-<<<<<<< HEAD
     file_name="regression_example_online",
-=======
-    file_name='regression_example_online',
->>>>>>> 83c5de70
     plot=False,
 )