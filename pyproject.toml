[project]
name = "laplace-torch"
version = "0.2.2.2"
description = "laplace - Laplace approximations for deep learning"
readme = "README.md"
authors = [
  { name = "Alex Immer" },
  { name = "Runa Eschenhagen" },
  { name = "Agustinus Kristiadi" },
  { name = "Erik Daxberger" },
]
classifiers = [
  "Development Status :: 3 - Alpha",
  "License :: OSI Approved :: MIT License",
  "Operating System :: OS Independent",
  "Programming Language :: Python :: 3.9",
  "Programming Language :: Python :: 3.10",
  "Programming Language :: Python :: 3.11",
  "Programming Language :: Python :: 3.12",
]
license = { text = "MIT" }
requires-python = ">=3.9"
dependencies = [
  "asdfghjkl == 0.1a5",
  "backpack-for-pytorch",
  "curvlinops-for-pytorch >= 2.0",
  "numpy",
  "opt_einsum",
  "torch >= 2.0",
  "torchmetrics",
  "torchvision >= 0.15",
]

[project.urls]
Homepage = "https://github.com/aleximmer/Laplace"
"Bug Tracker" = "https://github.com/aleximmer/Laplace/issues"

[build-system]
requires = ["pdm-backend"]
build-backend = "pdm.backend"

[tool.setuptools]
py-modules = ["laplace"]

[tool.pdm]
distribution = true

[tool.uv]
default-groups = ["docs"]

[project.optional-dependencies]
dev = ["coveralls", "pytest", "pytest-cov", "pytest-mock", "ruff", "scipy"]

[dependency-groups]
docs = [
  "black",
  "matplotlib",
<<<<<<< HEAD
  "mkdocs",
  "mkdocs-material",
  "mkdocstrings-python",
  "pytest",
  "pytest-cov",
  "pytest-mock",
  "ruff",
  "scipy",
  "tensordict",
=======
  "mkdocs == 1.6.1",
  "mkdocs-material == 9.5.34",
  "mkdocstrings == 0.26.1",
  "mkdocstrings-python == 1.11.1",
>>>>>>> 6f170995
]

[tool.pytest.ini_options]
testpaths = "tests"

[tool.ruff.lint]
# Enable Pyflakes (`F`) and a subset of the pycodestyle (`E`)  codes by default.
# Unlike Flake8, Ruff doesn't enable pycodestyle warnings (`W`) or
# McCabe complexity (`C901`) by default.
# Adds isort ("I") and pylint errors and warning ("PLE", "PLW") to defaults.
select = ["E4", "E7", "E9", "F", "I", "PLE", "PLW"]
# Ignore pylint's overwritten loop variable by assignment error
# Skip "Module level import not at top of file"
ignore = ["PLW2901", "E402"]<|MERGE_RESOLUTION|>--- conflicted
+++ resolved
@@ -49,28 +49,24 @@
 default-groups = ["docs"]
 
 [project.optional-dependencies]
-dev = ["coveralls", "pytest", "pytest-cov", "pytest-mock", "ruff", "scipy"]
-
-[dependency-groups]
-docs = [
-  "black",
-  "matplotlib",
-<<<<<<< HEAD
-  "mkdocs",
-  "mkdocs-material",
-  "mkdocstrings-python",
+dev = [
+  "coveralls",
   "pytest",
   "pytest-cov",
   "pytest-mock",
   "ruff",
   "scipy",
   "tensordict",
-=======
+]
+
+[dependency-groups]
+docs = [
+  "black",
+  "matplotlib",
   "mkdocs == 1.6.1",
   "mkdocs-material == 9.5.34",
   "mkdocstrings == 0.26.1",
   "mkdocstrings-python == 1.11.1",
->>>>>>> 6f170995
 ]
 
 [tool.pytest.ini_options]
